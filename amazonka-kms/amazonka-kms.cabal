--- conflicted
+++ resolved
@@ -1,9 +1,5 @@
 name:                  amazonka-kms
-<<<<<<< HEAD
-version:               1.1.0
-=======
 version:               1.2.0
->>>>>>> 05c0c85e
 synopsis:              Amazon Key Management Service SDK.
 homepage:              https://github.com/brendanhay/amazonka
 license:               OtherLicense
@@ -151,11 +147,7 @@
         , Network.AWS.KMS.Types.Sum
 
     build-depends:
-<<<<<<< HEAD
-          amazonka-core == 1.1.0.*
-=======
           amazonka-core == 1.2.0.*
->>>>>>> 05c0c85e
         , base          >= 4.7     && < 5
 
 test-suite amazonka-kms-test
@@ -174,15 +166,9 @@
         , Test.AWS.KMS.Internal
 
     build-depends:
-<<<<<<< HEAD
-          amazonka-core == 1.1.0
-        , amazonka-test == 1.1.0
-        , amazonka-kms == 1.1.0
-=======
           amazonka-core == 1.2.0
         , amazonka-test == 1.2.0
         , amazonka-kms == 1.2.0
->>>>>>> 05c0c85e
         , base
         , bytestring
         , lens
