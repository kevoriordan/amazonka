name:                  amazonka-kms
<<<<<<< HEAD
version:               1.4.0
=======
version:               1.4.1
>>>>>>> 73e1d4ba
synopsis:              Amazon Key Management Service SDK.
homepage:              https://github.com/brendanhay/amazonka
bug-reports:           https://github.com/brendanhay/amazonka/issues
license:               OtherLicense
license-file:          LICENSE
author:                Brendan Hay
maintainer:            Brendan Hay <brendan.g.hay@gmail.com>
copyright:             Copyright (c) 2013-2016 Brendan Hay
category:              Network, AWS, Cloud, Distributed Computing
build-type:            Simple
cabal-version:         >= 1.10
extra-source-files:    README.md fixture/*.yaml fixture/*.proto
description:
    AWS Key Management Service

    AWS Key Management Service (AWS KMS) is an encryption and key management
    web service. This guide describes the AWS KMS operations that you can
    call programmatically. For general information about AWS KMS, see the
    <http://docs.aws.amazon.com/kms/latest/developerguide/ AWS Key Management Service Developer Guide>.

    AWS provides SDKs that consist of libraries and sample code for various
    programming languages and platforms (Java, Ruby, .Net, iOS, Android,
    etc.). The SDKs provide a convenient way to create programmatic access
    to AWS KMS and other AWS services. For example, the SDKs take care of
    tasks such as signing requests (see below), managing errors, and
    retrying requests automatically. For more information about the AWS
    SDKs, including how to download and install them, see
    <http://aws.amazon.com/tools/ Tools for Amazon Web Services>.

    We recommend that you use the AWS SDKs to make programmatic API calls to
    AWS KMS.

    Clients must support TLS (Transport Layer Security) 1.0. We recommend
    TLS 1.2. Clients must also support cipher suites with Perfect Forward
    Secrecy (PFS) such as Ephemeral Diffie-Hellman (DHE) or Elliptic Curve
    Ephemeral Diffie-Hellman (ECDHE). Most modern systems such as Java 7 and
    later support these modes.

    __Signing Requests__

    Requests must be signed by using an access key ID and a secret access
    key. We strongly recommend that you /do not/ use your AWS account access
    key ID and secret key for everyday work with AWS KMS. Instead, use the
    access key ID and secret access key for an IAM user, or you can use the
    AWS Security Token Service to generate temporary security credentials
    that you can use to sign requests.

    All AWS KMS operations require
    <http://docs.aws.amazon.com/general/latest/gr/signature-version-4.html Signature Version 4>.

    __Logging API Requests__

    AWS KMS supports AWS CloudTrail, a service that logs AWS API calls and
    related events for your AWS account and delivers them to an Amazon S3
    bucket that you specify. By using the information collected by
    CloudTrail, you can determine what requests were made to AWS KMS, who
    made the request, when it was made, and so on. To learn more about
    CloudTrail, including how to turn it on and find your log files, see the
    <http://docs.aws.amazon.com/awscloudtrail/latest/userguide/ AWS CloudTrail User Guide>.

    __Additional Resources__

    For more information about credentials and request signing, see the
    following:

    -   <http://docs.aws.amazon.com/general/latest/gr/aws-security-credentials.html AWS Security Credentials>
        - This topic provides general information about the types of
        credentials used for accessing AWS.
    -   <http://docs.aws.amazon.com/STS/latest/UsingSTS/ AWS Security Token Service>
        - This guide describes how to create and use temporary security
        credentials.
    -   <http://docs.aws.amazon.com/general/latest/gr/signing_aws_api_requests.html Signing AWS API Requests>
        - This set of topics walks you through the process of signing a
        request using an access key ID and a secret access key.

    __Commonly Used APIs__

    Of the APIs discussed in this guide, the following will prove the most
    useful for most applications. You will likely perform actions other than
    these, such as creating keys and assigning policies, by using the
    console.

    -   < Encrypt>
    -   < Decrypt>
    -   < GenerateDataKey>
    -   < GenerateDataKeyWithoutPlaintext>
    .
    The types from this library are intended to be used with
    <http://hackage.haskell.org/package/amazonka amazonka>, which provides
    mechanisms for specifying AuthN/AuthZ information and sending requests.
    .
    Use of lenses is required for constructing and manipulating types.
    This is due to the amount of nesting of AWS types and transparency regarding
    de/serialisation into more palatable Haskell values.
    The provided lenses should be compatible with any of the major lens libraries
    such as <http://hackage.haskell.org/package/lens lens> or
    <http://hackage.haskell.org/package/lens-family-core lens-family-core>.
    .
    See "Network.AWS.KMS" or <https://aws.amazon.com/documentation/ the AWS Documentation>
    to get started.

source-repository head
    type:     git
    location: git://github.com/brendanhay/amazonka.git

library
    default-language:  Haskell2010
    hs-source-dirs:    src gen

    ghc-options:       -Wall

    exposed-modules:
          Network.AWS.KMS
        , Network.AWS.KMS.CancelKeyDeletion
        , Network.AWS.KMS.CreateAlias
        , Network.AWS.KMS.CreateGrant
        , Network.AWS.KMS.CreateKey
        , Network.AWS.KMS.Decrypt
        , Network.AWS.KMS.DeleteAlias
        , Network.AWS.KMS.DescribeKey
        , Network.AWS.KMS.DisableKey
        , Network.AWS.KMS.DisableKeyRotation
        , Network.AWS.KMS.EnableKey
        , Network.AWS.KMS.EnableKeyRotation
        , Network.AWS.KMS.Encrypt
        , Network.AWS.KMS.GenerateDataKey
        , Network.AWS.KMS.GenerateDataKeyWithoutPlaintext
        , Network.AWS.KMS.GenerateRandom
        , Network.AWS.KMS.GetKeyPolicy
        , Network.AWS.KMS.GetKeyRotationStatus
        , Network.AWS.KMS.ListAliases
        , Network.AWS.KMS.ListGrants
        , Network.AWS.KMS.ListKeyPolicies
        , Network.AWS.KMS.ListKeys
        , Network.AWS.KMS.ListRetirableGrants
        , Network.AWS.KMS.PutKeyPolicy
        , Network.AWS.KMS.ReEncrypt
        , Network.AWS.KMS.RetireGrant
        , Network.AWS.KMS.RevokeGrant
        , Network.AWS.KMS.ScheduleKeyDeletion
        , Network.AWS.KMS.Types
        , Network.AWS.KMS.UpdateAlias
        , Network.AWS.KMS.UpdateKeyDescription
        , Network.AWS.KMS.Waiters

    other-modules:
          Network.AWS.KMS.Types.Product
        , Network.AWS.KMS.Types.Sum

    build-depends:
<<<<<<< HEAD
          amazonka-core == 1.4.0.*
=======
          amazonka-core == 1.4.1.*
>>>>>>> 73e1d4ba
        , base          >= 4.7     && < 5

test-suite amazonka-kms-test
    type:              exitcode-stdio-1.0
    default-language:  Haskell2010
    hs-source-dirs:    test
    main-is:           Main.hs

    ghc-options:       -Wall -threaded

    -- This section is encoded by the template and any modules added by
    -- hand outside these namespaces will not correctly be added to the
    -- distribution package.
    other-modules:
          Test.AWS.KMS
        , Test.AWS.Gen.KMS
        , Test.AWS.KMS.Internal

    build-depends:
<<<<<<< HEAD
          amazonka-core == 1.4.0.*
        , amazonka-test == 1.4.0.*
        , amazonka-kms == 1.4.0.*
=======
          amazonka-core == 1.4.1.*
        , amazonka-test == 1.4.1.*
        , amazonka-kms == 1.4.1.*
>>>>>>> 73e1d4ba
        , base
        , bytestring
        , tasty
        , tasty-hunit
        , text
        , time
        , unordered-containers<|MERGE_RESOLUTION|>--- conflicted
+++ resolved
@@ -1,9 +1,5 @@
 name:                  amazonka-kms
-<<<<<<< HEAD
-version:               1.4.0
-=======
 version:               1.4.1
->>>>>>> 73e1d4ba
 synopsis:              Amazon Key Management Service SDK.
 homepage:              https://github.com/brendanhay/amazonka
 bug-reports:           https://github.com/brendanhay/amazonka/issues
@@ -154,11 +150,7 @@
         , Network.AWS.KMS.Types.Sum
 
     build-depends:
-<<<<<<< HEAD
-          amazonka-core == 1.4.0.*
-=======
           amazonka-core == 1.4.1.*
->>>>>>> 73e1d4ba
         , base          >= 4.7     && < 5
 
 test-suite amazonka-kms-test
@@ -178,15 +170,9 @@
         , Test.AWS.KMS.Internal
 
     build-depends:
-<<<<<<< HEAD
-          amazonka-core == 1.4.0.*
-        , amazonka-test == 1.4.0.*
-        , amazonka-kms == 1.4.0.*
-=======
           amazonka-core == 1.4.1.*
         , amazonka-test == 1.4.1.*
         , amazonka-kms == 1.4.1.*
->>>>>>> 73e1d4ba
         , base
         , bytestring
         , tasty
