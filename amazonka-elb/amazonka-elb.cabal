--- conflicted
+++ resolved
@@ -1,9 +1,5 @@
 name:                  amazonka-elb
-<<<<<<< HEAD
-version:               0.3.6
-=======
 version:               1.0.0
->>>>>>> f2a8dbfa
 synopsis:              Amazon Elastic Load Balancing SDK.
 homepage:              https://github.com/brendanhay/amazonka
 license:               OtherLicense
@@ -116,10 +112,6 @@
         , Test.AWS.ELB.Internal
 
     build-depends:
-<<<<<<< HEAD
-          amazonka-core == 0.3.6.*
-        , base          >= 4.7     && < 5
-=======
           amazonka-core == 1.0.0
         , amazonka-test == 1.0.0
         , amazonka-elb == 1.0.0
@@ -130,5 +122,4 @@
         , tasty-hunit
         , text
         , time
-        , unordered-containers
->>>>>>> f2a8dbfa
+        , unordered-containers