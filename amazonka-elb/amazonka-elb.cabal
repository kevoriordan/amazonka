--- conflicted
+++ resolved
@@ -1,9 +1,5 @@
 name:                  amazonka-elb
-<<<<<<< HEAD
-version:               1.4.0
-=======
 version:               1.4.1
->>>>>>> 73e1d4ba
 synopsis:              Amazon Elastic Load Balancing SDK.
 homepage:              https://github.com/brendanhay/amazonka
 bug-reports:           https://github.com/brendanhay/amazonka/issues
@@ -97,11 +93,7 @@
         , Network.AWS.ELB.Types.Sum
 
     build-depends:
-<<<<<<< HEAD
-          amazonka-core == 1.4.0.*
-=======
           amazonka-core == 1.4.1.*
->>>>>>> 73e1d4ba
         , base          >= 4.7     && < 5
 
 test-suite amazonka-elb-test
@@ -121,15 +113,9 @@
         , Test.AWS.ELB.Internal
 
     build-depends:
-<<<<<<< HEAD
-          amazonka-core == 1.4.0.*
-        , amazonka-test == 1.4.0.*
-        , amazonka-elb == 1.4.0.*
-=======
           amazonka-core == 1.4.1.*
         , amazonka-test == 1.4.1.*
         , amazonka-elb == 1.4.1.*
->>>>>>> 73e1d4ba
         , base
         , bytestring
         , tasty
