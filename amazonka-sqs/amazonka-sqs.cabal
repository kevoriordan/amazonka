--- conflicted
+++ resolved
@@ -1,9 +1,5 @@
 name:                  amazonka-sqs
-<<<<<<< HEAD
-version:               1.4.0
-=======
 version:               1.4.1
->>>>>>> 73e1d4ba
 synopsis:              Amazon Simple Queue Service SDK.
 homepage:              https://github.com/brendanhay/amazonka
 bug-reports:           https://github.com/brendanhay/amazonka/issues
@@ -98,11 +94,7 @@
         , Network.AWS.SQS.Types.Sum
 
     build-depends:
-<<<<<<< HEAD
-          amazonka-core == 1.4.0.*
-=======
           amazonka-core == 1.4.1.*
->>>>>>> 73e1d4ba
         , base          >= 4.7     && < 5
 
 test-suite amazonka-sqs-test
@@ -122,15 +114,9 @@
         , Test.AWS.SQS.Internal
 
     build-depends:
-<<<<<<< HEAD
-          amazonka-core == 1.4.0.*
-        , amazonka-test == 1.4.0.*
-        , amazonka-sqs == 1.4.0.*
-=======
           amazonka-core == 1.4.1.*
         , amazonka-test == 1.4.1.*
         , amazonka-sqs == 1.4.1.*
->>>>>>> 73e1d4ba
         , base
         , bytestring
         , tasty
