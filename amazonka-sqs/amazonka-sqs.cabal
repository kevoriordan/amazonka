--- conflicted
+++ resolved
@@ -1,9 +1,5 @@
 name:                  amazonka-sqs
-<<<<<<< HEAD
-version:               1.1.0
-=======
 version:               1.2.0
->>>>>>> 05c0c85e
 synopsis:              Amazon Simple Queue Service SDK.
 homepage:              https://github.com/brendanhay/amazonka
 license:               OtherLicense
@@ -98,11 +94,7 @@
         , Network.AWS.SQS.Types.Sum
 
     build-depends:
-<<<<<<< HEAD
-          amazonka-core == 1.1.0.*
-=======
           amazonka-core == 1.2.0.*
->>>>>>> 05c0c85e
         , base          >= 4.7     && < 5
 
 test-suite amazonka-sqs-test
@@ -121,15 +113,9 @@
         , Test.AWS.SQS.Internal
 
     build-depends:
-<<<<<<< HEAD
-          amazonka-core == 1.1.0
-        , amazonka-test == 1.1.0
-        , amazonka-sqs == 1.1.0
-=======
           amazonka-core == 1.2.0
         , amazonka-test == 1.2.0
         , amazonka-sqs == 1.2.0
->>>>>>> 05c0c85e
         , base
         , bytestring
         , lens
