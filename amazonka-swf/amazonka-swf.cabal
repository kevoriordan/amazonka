--- conflicted
+++ resolved
@@ -1,9 +1,5 @@
 name:                  amazonka-swf
-<<<<<<< HEAD
-version:               1.1.0
-=======
 version:               1.2.0
->>>>>>> 05c0c85e
 synopsis:              Amazon Simple Workflow Service SDK.
 homepage:              https://github.com/brendanhay/amazonka
 license:               OtherLicense
@@ -100,11 +96,7 @@
         , Network.AWS.SWF.Types.Sum
 
     build-depends:
-<<<<<<< HEAD
-          amazonka-core == 1.1.0.*
-=======
           amazonka-core == 1.2.0.*
->>>>>>> 05c0c85e
         , base          >= 4.7     && < 5
 
 test-suite amazonka-swf-test
@@ -123,15 +115,9 @@
         , Test.AWS.SWF.Internal
 
     build-depends:
-<<<<<<< HEAD
-          amazonka-core == 1.1.0
-        , amazonka-test == 1.1.0
-        , amazonka-swf == 1.1.0
-=======
           amazonka-core == 1.2.0
         , amazonka-test == 1.2.0
         , amazonka-swf == 1.2.0
->>>>>>> 05c0c85e
         , base
         , bytestring
         , lens
