--- conflicted
+++ resolved
@@ -1,9 +1,5 @@
 name:                  amazonka-s3-encryption
-<<<<<<< HEAD
-version:               1.4.0
-=======
 version:               1.4.1
->>>>>>> 73e1d4ba
 synopsis:              Amazon Simple Storage Service SDK - Client-Side Encryption.
 homepage:              https://github.com/brendanhay/amazonka
 bug-reports:           https://github.com/brendanhay/amazonka/issues
@@ -63,17 +59,10 @@
 
     build-depends:
           aeson                >= 0.8
-<<<<<<< HEAD
-        , amazonka             == 1.4.0.*
-        , amazonka-core        == 1.4.0.*
-        , amazonka-kms         == 1.4.0.*
-        , amazonka-s3          == 1.4.0.*
-=======
         , amazonka             == 1.4.1.*
         , amazonka-core        == 1.4.1.*
         , amazonka-kms         == 1.4.1.*
         , amazonka-s3          == 1.4.1.*
->>>>>>> 73e1d4ba
         , base                 >= 4.7     && < 5
         , bytestring           >= 0.9
         , case-insensitive     >= 1.2
