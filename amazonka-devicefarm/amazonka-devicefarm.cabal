--- conflicted
+++ resolved
@@ -1,9 +1,5 @@
 name:                  amazonka-devicefarm
-<<<<<<< HEAD
-version:               1.1.0
-=======
 version:               1.2.0
->>>>>>> 05c0c85e
 synopsis:              Amazon Device Farm SDK.
 homepage:              https://github.com/brendanhay/amazonka
 license:               OtherLicense
@@ -80,11 +76,7 @@
         , Network.AWS.DeviceFarm.Types.Sum
 
     build-depends:
-<<<<<<< HEAD
-          amazonka-core == 1.1.0.*
-=======
           amazonka-core == 1.2.0.*
->>>>>>> 05c0c85e
         , base          >= 4.7     && < 5
 
 test-suite amazonka-devicefarm-test
@@ -103,15 +95,9 @@
         , Test.AWS.DeviceFarm.Internal
 
     build-depends:
-<<<<<<< HEAD
-          amazonka-core == 1.1.0
-        , amazonka-test == 1.1.0
-        , amazonka-devicefarm == 1.1.0
-=======
           amazonka-core == 1.2.0
         , amazonka-test == 1.2.0
         , amazonka-devicefarm == 1.2.0
->>>>>>> 05c0c85e
         , base
         , bytestring
         , lens
