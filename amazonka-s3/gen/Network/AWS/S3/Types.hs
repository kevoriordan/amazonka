--- conflicted
+++ resolved
@@ -419,526 +419,11 @@
     , tDate
     , tStorageClass
 
-<<<<<<< HEAD
--- | 'LifecycleExpiration' constructor.
---
--- The fields accessible through corresponding lenses are:
---
--- * 'leDate' @::@ 'Maybe' 'UTCTime'
---
--- * 'leDays' @::@ 'Maybe' 'Int'
---
-lifecycleExpiration :: LifecycleExpiration
-lifecycleExpiration = LifecycleExpiration
-    { _leDate = Nothing
-    , _leDays = Nothing
-    }
-
--- | Indicates at what date the object is to be moved or deleted. Should be in GMT
--- ISO 8601 Format.
-leDate :: Lens' LifecycleExpiration (Maybe UTCTime)
-leDate = lens _leDate (\s a -> s { _leDate = a }) . mapping _Time
-
--- | Indicates the lifetime, in days, of the objects that are subject to the rule.
--- The value must be a non-zero positive integer.
-leDays :: Lens' LifecycleExpiration (Maybe Int)
-leDays = lens _leDays (\s a -> s { _leDays = a })
-
-instance FromXML LifecycleExpiration where
-    parseXML x = LifecycleExpiration
-        <$> x .@? "Date"
-        <*> x .@? "Days"
-
-instance ToXML LifecycleExpiration where
-    toXML LifecycleExpiration{..} = nodes "LifecycleExpiration"
-        [ "Date" =@ _leDate
-        , "Days" =@ _leDays
-        ]
-
-newtype CORSConfiguration = CORSConfiguration
-    { _corscCORSRules :: List "CORSRule" CORSRule
-    } deriving (Eq, Read, Show, Monoid, Semigroup)
-
--- | 'CORSConfiguration' constructor.
---
--- The fields accessible through corresponding lenses are:
---
--- * 'corscCORSRules' @::@ ['CORSRule']
---
-corsconfiguration :: CORSConfiguration
-corsconfiguration = CORSConfiguration
-    { _corscCORSRules = mempty
-    }
-
-corscCORSRules :: Lens' CORSConfiguration [CORSRule]
-corscCORSRules = lens _corscCORSRules (\s a -> s { _corscCORSRules = a }) . _List
-
-instance FromXML CORSConfiguration where
-    parseXML x = CORSConfiguration
-        <$> parseXML x
-
-instance ToXML CORSConfiguration where
-    toXML CORSConfiguration{..} = nodes "CORSConfiguration"
-        [ unsafeToXML     _corscCORSRules
-        ]
-
-data Object = Object
-    { _oETag         :: Text
-    , _oKey          :: Text
-    , _oLastModified :: RFC822
-    , _oOwner        :: Maybe Owner
-    , _oSize         :: Int
-    , _oStorageClass :: ObjectStorageClass
-    } deriving (Eq, Read, Show)
-
--- | 'Object' constructor.
---
--- The fields accessible through corresponding lenses are:
---
--- * 'oETag' @::@ 'Text'
---
--- * 'oKey' @::@ 'Text'
---
--- * 'oLastModified' @::@ 'UTCTime'
---
--- * 'oOwner' @::@ 'Maybe' 'Owner'
---
--- * 'oSize' @::@ 'Int'
---
--- * 'oStorageClass' @::@ 'ObjectStorageClass'
---
-object' :: Text -- ^ 'oKey'
-        -> UTCTime -- ^ 'oLastModified'
-        -> Text -- ^ 'oETag'
-        -> Int -- ^ 'oSize'
-        -> ObjectStorageClass -- ^ 'oStorageClass'
-        -> Object
-object' p1 p2 p3 p4 p5 = Object
-    { _oKey          = p1
-    , _oLastModified = withIso _Time (const id) p2
-    , _oETag         = p3
-    , _oSize         = p4
-    , _oStorageClass = p5
-    , _oOwner        = Nothing
-    }
-
-oETag :: Lens' Object Text
-oETag = lens _oETag (\s a -> s { _oETag = a })
-
-oKey :: Lens' Object Text
-oKey = lens _oKey (\s a -> s { _oKey = a })
-
-oLastModified :: Lens' Object UTCTime
-oLastModified = lens _oLastModified (\s a -> s { _oLastModified = a }) . _Time
-
-oOwner :: Lens' Object (Maybe Owner)
-oOwner = lens _oOwner (\s a -> s { _oOwner = a })
-
-oSize :: Lens' Object Int
-oSize = lens _oSize (\s a -> s { _oSize = a })
-
--- | The class of storage used to store the object.
-oStorageClass :: Lens' Object ObjectStorageClass
-oStorageClass = lens _oStorageClass (\s a -> s { _oStorageClass = a })
-
-instance FromXML Object where
-    parseXML x = Object
-        <$> x .@  "ETag"
-        <*> x .@  "Key"
-        <*> x .@  "LastModified"
-        <*> x .@? "Owner"
-        <*> x .@  "Size"
-        <*> x .@  "StorageClass"
-
-instance ToXML Object where
-    toXML Object{..} = nodes "Object"
-        [ "Key"          =@ _oKey
-        , "LastModified" =@ _oLastModified
-        , "ETag"         =@ _oETag
-        , "Size"         =@ _oSize
-        , "StorageClass" =@ _oStorageClass
-        , "Owner"        =@ _oOwner
-        ]
-
-newtype CommonPrefix = CommonPrefix
-    { _cpPrefix :: Maybe Text
-    } deriving (Eq, Ord, Read, Show, Monoid)
-
--- | 'CommonPrefix' constructor.
---
--- The fields accessible through corresponding lenses are:
---
--- * 'cpPrefix' @::@ 'Maybe' 'Text'
---
-commonPrefix :: CommonPrefix
-commonPrefix = CommonPrefix
-    { _cpPrefix = Nothing
-    }
-
-cpPrefix :: Lens' CommonPrefix (Maybe Text)
-cpPrefix = lens _cpPrefix (\s a -> s { _cpPrefix = a })
-
-instance FromXML CommonPrefix where
-    parseXML x = CommonPrefix
-        <$> x .@? "Prefix"
-
-instance ToXMLRoot CommonPrefix where
-    toXMLRoot CommonPrefix{..} = namespaced ns "CommonPrefix"
-        [ "Prefix" =@ _cpPrefix
-        ]
-
-instance ToXML CommonPrefix
-
-data MultipartUpload = MultipartUpload
-    { _muInitiated    :: Maybe RFC822
-    , _muInitiator    :: Maybe Initiator
-    , _muKey          :: Maybe Text
-    , _muOwner        :: Maybe Owner
-    , _muStorageClass :: Maybe StorageClass
-    , _muUploadId     :: Maybe Text
-    } deriving (Eq, Read, Show)
-
--- | 'MultipartUpload' constructor.
---
--- The fields accessible through corresponding lenses are:
---
--- * 'muInitiated' @::@ 'Maybe' 'UTCTime'
---
--- * 'muInitiator' @::@ 'Maybe' 'Initiator'
---
--- * 'muKey' @::@ 'Maybe' 'Text'
---
--- * 'muOwner' @::@ 'Maybe' 'Owner'
---
--- * 'muStorageClass' @::@ 'Maybe' 'StorageClass'
---
--- * 'muUploadId' @::@ 'Maybe' 'Text'
---
-multipartUpload :: MultipartUpload
-multipartUpload = MultipartUpload
-    { _muUploadId     = Nothing
-    , _muKey          = Nothing
-    , _muInitiated    = Nothing
-    , _muStorageClass = Nothing
-    , _muOwner        = Nothing
-    , _muInitiator    = Nothing
-    }
-
--- | Date and time at which the multipart upload was initiated.
-muInitiated :: Lens' MultipartUpload (Maybe UTCTime)
-muInitiated = lens _muInitiated (\s a -> s { _muInitiated = a }) . mapping _Time
-
--- | Identifies who initiated the multipart upload.
-muInitiator :: Lens' MultipartUpload (Maybe Initiator)
-muInitiator = lens _muInitiator (\s a -> s { _muInitiator = a })
-
--- | Key of the object for which the multipart upload was initiated.
-muKey :: Lens' MultipartUpload (Maybe Text)
-muKey = lens _muKey (\s a -> s { _muKey = a })
-
-muOwner :: Lens' MultipartUpload (Maybe Owner)
-muOwner = lens _muOwner (\s a -> s { _muOwner = a })
-
--- | The class of storage used to store the object.
-muStorageClass :: Lens' MultipartUpload (Maybe StorageClass)
-muStorageClass = lens _muStorageClass (\s a -> s { _muStorageClass = a })
-
--- | Upload ID that identifies the multipart upload.
-muUploadId :: Lens' MultipartUpload (Maybe Text)
-muUploadId = lens _muUploadId (\s a -> s { _muUploadId = a })
-
-instance FromXML MultipartUpload where
-    parseXML x = MultipartUpload
-        <$> x .@? "Initiated"
-        <*> x .@? "Initiator"
-        <*> x .@? "Key"
-        <*> x .@? "Owner"
-        <*> x .@? "StorageClass"
-        <*> x .@? "UploadId"
-
-instance ToXML MultipartUpload where
-    toXML MultipartUpload{..} = nodes "MultipartUpload"
-        [ "UploadId"     =@ _muUploadId
-        , "Key"          =@ _muKey
-        , "Initiated"    =@ _muInitiated
-        , "StorageClass" =@ _muStorageClass
-        , "Owner"        =@ _muOwner
-        , "Initiator"    =@ _muInitiator
-        ]
-
-data LambdaFunctionConfiguration = LambdaFunctionConfiguration
-    { _lfcEvents            :: List "Event" Event
-    , _lfcId                :: Maybe Text
-    , _lfcLambdaFunctionArn :: Text
-    } deriving (Eq, Read, Show)
-
--- | 'LambdaFunctionConfiguration' constructor.
---
--- The fields accessible through corresponding lenses are:
---
--- * 'lfcEvents' @::@ ['Event']
---
--- * 'lfcId' @::@ 'Maybe' 'Text'
---
--- * 'lfcLambdaFunctionArn' @::@ 'Text'
---
-lambdaFunctionConfiguration :: Text -- ^ 'lfcLambdaFunctionArn'
-                            -> LambdaFunctionConfiguration
-lambdaFunctionConfiguration p1 = LambdaFunctionConfiguration
-    { _lfcLambdaFunctionArn = p1
-    , _lfcId                = Nothing
-    , _lfcEvents            = mempty
-    }
-
-lfcEvents :: Lens' LambdaFunctionConfiguration [Event]
-lfcEvents = lens _lfcEvents (\s a -> s { _lfcEvents = a }) . _List
-
-lfcId :: Lens' LambdaFunctionConfiguration (Maybe Text)
-lfcId = lens _lfcId (\s a -> s { _lfcId = a })
-
--- | Lambda cloud function ARN that Amazon S3 can invoke when it detects events of
--- the specified type.
-lfcLambdaFunctionArn :: Lens' LambdaFunctionConfiguration Text
-lfcLambdaFunctionArn =
-    lens _lfcLambdaFunctionArn (\s a -> s { _lfcLambdaFunctionArn = a })
-
-instance FromXML LambdaFunctionConfiguration where
-    parseXML x = LambdaFunctionConfiguration
-        <$> parseXML x
-        <*> x .@? "Id"
-        <*> x .@  "CloudFunction"
-
-instance ToXML LambdaFunctionConfiguration where
-    toXML LambdaFunctionConfiguration{..} = nodes "LambdaFunctionConfiguration"
-        [ "Id"            =@ _lfcId
-        , "CloudFunction" =@ _lfcLambdaFunctionArn
-        , unsafeToXML        _lfcEvents
-        ]
-
-data QueueConfigurationDeprecated = QueueConfigurationDeprecated
-    { _qcdEvent  :: Maybe Event
-    , _qcdEvents :: List "Event" Event
-    , _qcdId     :: Maybe Text
-    , _qcdQueue  :: Maybe Text
-    } deriving (Eq, Read, Show)
-
--- | 'QueueConfigurationDeprecated' constructor.
---
--- The fields accessible through corresponding lenses are:
---
--- * 'qcdEvent' @::@ 'Maybe' 'Event'
---
--- * 'qcdEvents' @::@ ['Event']
---
--- * 'qcdId' @::@ 'Maybe' 'Text'
---
--- * 'qcdQueue' @::@ 'Maybe' 'Text'
---
-queueConfigurationDeprecated :: QueueConfigurationDeprecated
-queueConfigurationDeprecated = QueueConfigurationDeprecated
-    { _qcdId     = Nothing
-    , _qcdEvent  = Nothing
-    , _qcdEvents = mempty
-    , _qcdQueue  = Nothing
-    }
-
-qcdEvent :: Lens' QueueConfigurationDeprecated (Maybe Event)
-qcdEvent = lens _qcdEvent (\s a -> s { _qcdEvent = a })
-
-qcdEvents :: Lens' QueueConfigurationDeprecated [Event]
-qcdEvents = lens _qcdEvents (\s a -> s { _qcdEvents = a }) . _List
-
-qcdId :: Lens' QueueConfigurationDeprecated (Maybe Text)
-qcdId = lens _qcdId (\s a -> s { _qcdId = a })
-
-qcdQueue :: Lens' QueueConfigurationDeprecated (Maybe Text)
-qcdQueue = lens _qcdQueue (\s a -> s { _qcdQueue = a })
-
-instance FromXML QueueConfigurationDeprecated where
-    parseXML x = QueueConfigurationDeprecated
-        <$> x .@? "Event"
-        <*> parseXML x
-        <*> x .@? "Id"
-        <*> x .@? "Queue"
-
-instance ToXML QueueConfigurationDeprecated where
-    toXML QueueConfigurationDeprecated{..} = nodes "QueueConfigurationDeprecated"
-        [ "Id"    =@ _qcdId
-        , "Event" =@ _qcdEvent
-        , unsafeToXML     _qcdEvents
-        , "Queue" =@ _qcdQueue
-        ]
-
-data TopicConfigurationDeprecated = TopicConfigurationDeprecated
-    { _tcdEvent  :: Maybe Event
-    , _tcdEvents :: List "Event" Event
-    , _tcdId     :: Maybe Text
-    , _tcdTopic  :: Maybe Text
-    } deriving (Eq, Read, Show)
-
--- | 'TopicConfigurationDeprecated' constructor.
---
--- The fields accessible through corresponding lenses are:
---
--- * 'tcdEvent' @::@ 'Maybe' 'Event'
---
--- * 'tcdEvents' @::@ ['Event']
---
--- * 'tcdId' @::@ 'Maybe' 'Text'
---
--- * 'tcdTopic' @::@ 'Maybe' 'Text'
---
-topicConfigurationDeprecated :: TopicConfigurationDeprecated
-topicConfigurationDeprecated = TopicConfigurationDeprecated
-    { _tcdId     = Nothing
-    , _tcdEvents = mempty
-    , _tcdEvent  = Nothing
-    , _tcdTopic  = Nothing
-    }
-
--- | Bucket event for which to send notifications.
-tcdEvent :: Lens' TopicConfigurationDeprecated (Maybe Event)
-tcdEvent = lens _tcdEvent (\s a -> s { _tcdEvent = a })
-
-tcdEvents :: Lens' TopicConfigurationDeprecated [Event]
-tcdEvents = lens _tcdEvents (\s a -> s { _tcdEvents = a }) . _List
-
-tcdId :: Lens' TopicConfigurationDeprecated (Maybe Text)
-tcdId = lens _tcdId (\s a -> s { _tcdId = a })
-
--- | Amazon SNS topic to which Amazon S3 will publish a message to report the
--- specified events for the bucket.
-tcdTopic :: Lens' TopicConfigurationDeprecated (Maybe Text)
-tcdTopic = lens _tcdTopic (\s a -> s { _tcdTopic = a })
-
-instance FromXML TopicConfigurationDeprecated where
-    parseXML x = TopicConfigurationDeprecated
-        <$> x .@? "Event"
-        <*> parseXML x
-        <*> x .@? "Id"
-        <*> x .@? "Topic"
-
-instance ToXML TopicConfigurationDeprecated where
-    toXML TopicConfigurationDeprecated{..} = nodes "TopicConfigurationDeprecated"
-        [ "Id"    =@ _tcdId
-        , unsafeToXML     _tcdEvents
-        , "Event" =@ _tcdEvent
-        , "Topic" =@ _tcdTopic
-        ]
-
-data Type
-    = AmazonCustomerByEmail -- ^ AmazonCustomerByEmail
-    | CanonicalUser         -- ^ CanonicalUser
-    | Group                 -- ^ Group
-      deriving (Eq, Ord, Read, Show, Generic, Enum)
-
-instance Hashable Type
-
-instance FromText Type where
-    parser = takeLowerText >>= \case
-        "amazoncustomerbyemail" -> pure AmazonCustomerByEmail
-        "canonicaluser"         -> pure CanonicalUser
-        "group"                 -> pure Group
-        e                       -> fail $
-            "Failure parsing Type from " ++ show e
-
-instance ToText Type where
-    toText = \case
-        AmazonCustomerByEmail -> "AmazonCustomerByEmail"
-        CanonicalUser         -> "CanonicalUser"
-        Group                 -> "Group"
-
-instance ToByteString Type
-instance ToHeader     Type
-instance ToQuery      Type
-
-instance FromXML Type where
-    parseXML = parseXMLText "Type"
-
-instance ToXML Type where
-    toXML = toXMLText
-
-data ReplicationStatus
-    = Complete -- ^ COMPLETE
-    | Failed   -- ^ FAILED
-    | Pending  -- ^ PENDING
-    | Replica  -- ^ REPLICA
-      deriving (Eq, Ord, Read, Show, Generic, Enum)
-
-instance Hashable ReplicationStatus
-
-instance FromText ReplicationStatus where
-    parser = takeLowerText >>= \case
-        "complete" -> pure Complete
-        "failed"   -> pure Failed
-        "pending"  -> pure Pending
-        "replica"  -> pure Replica
-        e          -> fail $
-            "Failure parsing ReplicationStatus from " ++ show e
-
-instance ToText ReplicationStatus where
-    toText = \case
-        Complete -> "COMPLETE"
-        Failed   -> "FAILED"
-        Pending  -> "PENDING"
-        Replica  -> "REPLICA"
-
-instance ToByteString ReplicationStatus
-instance ToHeader     ReplicationStatus
-instance ToQuery      ReplicationStatus
-
-instance FromXML ReplicationStatus where
-    parseXML = parseXMLText "ReplicationStatus"
-
-instance ToXML ReplicationStatus where
-    toXML = toXMLText
-
-data TransitionStorageClass
-    = TSCGlacier -- ^ GLACIER
-      deriving (Eq, Ord, Read, Show, Generic, Enum)
-
-instance Hashable TransitionStorageClass
-
-instance FromText TransitionStorageClass where
-    parser = takeLowerText >>= \case
-        "glacier" -> pure TSCGlacier
-        e         -> fail $
-            "Failure parsing TransitionStorageClass from " ++ show e
-
-instance ToText TransitionStorageClass where
-    toText TSCGlacier = "GLACIER"
-
-instance ToByteString TransitionStorageClass
-instance ToHeader     TransitionStorageClass
-instance ToQuery      TransitionStorageClass
-
-instance FromXML TransitionStorageClass where
-    parseXML = parseXMLText "TransitionStorageClass"
-
-instance ToXML TransitionStorageClass where
-    toXML = toXMLText
-
-newtype CompletedMultipartUpload = CompletedMultipartUpload
-    { _cmuParts :: List "Part" CompletedPart
-    } deriving (Eq, Read, Show, Monoid, Semigroup)
-
--- | 'CompletedMultipartUpload' constructor.
---
--- The fields accessible through corresponding lenses are:
---
--- * 'cmuParts' @::@ ['CompletedPart']
---
-completedMultipartUpload :: CompletedMultipartUpload
-completedMultipartUpload = CompletedMultipartUpload
-    { _cmuParts = mempty
-    }
-=======
     -- * VersioningConfiguration
     , VersioningConfiguration
     , versioningConfiguration
     , vcStatus
     , vcMFADelete
->>>>>>> 952ff392
 
     -- * WebsiteConfiguration
     , WebsiteConfiguration
