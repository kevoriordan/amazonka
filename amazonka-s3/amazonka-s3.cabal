name:                  amazonka-s3
<<<<<<< HEAD
version:               1.1.0
=======
version:               1.2.0
>>>>>>> 05c0c85e
synopsis:              Amazon Simple Storage Service SDK.
homepage:              https://github.com/brendanhay/amazonka
license:               OtherLicense
license-file:          LICENSE
author:                Brendan Hay
maintainer:            Brendan Hay <brendan.g.hay@gmail.com>
copyright:             Copyright (c) 2013-2015 Brendan Hay
category:              Network, AWS, Cloud, Distributed Computing
build-type:            Simple
extra-source-files:    README.md
cabal-version:         >= 1.10

description:
    Amazon Simple Storage Service is storage for the Internet. Amazon S3 has
    a simple web services interface that you can use to store and retrieve
    any amount of data, at any time, from anywhere on the web. It gives any
    developer access to the same highly scalable, reliable, fast,
    inexpensive data storage infrastructure that Amazon uses to run its own
    global network of web sites. The service aims to maximize benefits of
    scale and to pass those benefits on to developers.
    .
    The types from this library are intended to be used with
    <http://hackage.haskell.org/package/amazonka amazonka>, which provides
    mechanisms for specifying AuthN/AuthZ information and sending requests.
    .
    Use of lenses is required for constructing and manipulating types.
    This is due to the amount of nesting of AWS types and transparency regarding
    de/serialisation into more palatable Haskell values.
    The provided lenses should be compatible with any of the major lens libraries
    such as <http://hackage.haskell.org/package/lens lens> or
    <http://hackage.haskell.org/package/lens-family-core lens-family-core>.
    .
    See "Network.AWS.S3" and the <http://docs.aws.amazon.com/AmazonS3/latest/API/Welcome.html AWS API Reference>
    to get started.

source-repository head
    type:     git
    location: git://github.com/brendanhay/amazonka.git

library
    default-language:  Haskell2010
    hs-source-dirs:    src gen

    ghc-options:       -Wall

    exposed-modules:
          Network.AWS.S3
        , Network.AWS.S3.AbortMultipartUpload
        , Network.AWS.S3.CompleteMultipartUpload
        , Network.AWS.S3.CopyObject
        , Network.AWS.S3.CreateBucket
        , Network.AWS.S3.CreateMultipartUpload
        , Network.AWS.S3.DeleteBucket
        , Network.AWS.S3.DeleteBucketCORS
        , Network.AWS.S3.DeleteBucketLifecycle
        , Network.AWS.S3.DeleteBucketPolicy
        , Network.AWS.S3.DeleteBucketReplication
        , Network.AWS.S3.DeleteBucketTagging
        , Network.AWS.S3.DeleteBucketWebsite
        , Network.AWS.S3.DeleteObject
        , Network.AWS.S3.DeleteObjects
        , Network.AWS.S3.GetBucketACL
        , Network.AWS.S3.GetBucketCORS
        , Network.AWS.S3.GetBucketLifecycle
        , Network.AWS.S3.GetBucketLocation
        , Network.AWS.S3.GetBucketLogging
        , Network.AWS.S3.GetBucketNotificationConfiguration
        , Network.AWS.S3.GetBucketPolicy
        , Network.AWS.S3.GetBucketReplication
        , Network.AWS.S3.GetBucketRequestPayment
        , Network.AWS.S3.GetBucketTagging
        , Network.AWS.S3.GetBucketVersioning
        , Network.AWS.S3.GetBucketWebsite
        , Network.AWS.S3.GetObject
        , Network.AWS.S3.GetObjectACL
        , Network.AWS.S3.GetObjectTorrent
        , Network.AWS.S3.HeadBucket
        , Network.AWS.S3.HeadObject
        , Network.AWS.S3.ListBuckets
        , Network.AWS.S3.ListMultipartUploads
        , Network.AWS.S3.ListObjectVersions
        , Network.AWS.S3.ListObjects
        , Network.AWS.S3.ListParts
        , Network.AWS.S3.PutBucketACL
        , Network.AWS.S3.PutBucketCORS
        , Network.AWS.S3.PutBucketLifecycle
        , Network.AWS.S3.PutBucketLogging
        , Network.AWS.S3.PutBucketNotificationConfiguration
        , Network.AWS.S3.PutBucketPolicy
        , Network.AWS.S3.PutBucketReplication
        , Network.AWS.S3.PutBucketRequestPayment
        , Network.AWS.S3.PutBucketTagging
        , Network.AWS.S3.PutBucketVersioning
        , Network.AWS.S3.PutBucketWebsite
        , Network.AWS.S3.PutObject
        , Network.AWS.S3.PutObjectACL
        , Network.AWS.S3.RestoreObject
        , Network.AWS.S3.Types
        , Network.AWS.S3.UploadPart
        , Network.AWS.S3.UploadPartCopy
        , Network.AWS.S3.Waiters

    other-modules:
          Network.AWS.S3.Internal
        , Network.AWS.S3.Types.Product
        , Network.AWS.S3.Types.Sum

    build-depends:
<<<<<<< HEAD
          amazonka-core == 1.1.0.*
=======
          amazonka-core == 1.2.0.*
>>>>>>> 05c0c85e
        , base          >= 4.7     && < 5
        , lens >= 4.4
        , text >= 1.1

test-suite amazonka-s3-test
    type:              exitcode-stdio-1.0
    default-language:  Haskell2010
    hs-source-dirs:    test
    main-is:           Main.hs

    ghc-options:       -Wall -threaded

    -- This is not comprehensive if modules have manually been added.
    -- It exists to ensure cabal 'somewhat' detects test module changes.
    other-modules:
          Test.AWS.S3
        , Test.AWS.Gen.S3
        , Test.AWS.S3.Internal

    build-depends:
<<<<<<< HEAD
          amazonka-core == 1.1.0
        , amazonka-test == 1.1.0
        , amazonka-s3 == 1.1.0
=======
          amazonka-core == 1.2.0
        , amazonka-test == 1.2.0
        , amazonka-s3 == 1.2.0
>>>>>>> 05c0c85e
        , base
        , bytestring
        , lens
        , tasty
        , tasty-hunit
        , text
        , time
        , unordered-containers<|MERGE_RESOLUTION|>--- conflicted
+++ resolved
@@ -1,9 +1,5 @@
 name:                  amazonka-s3
-<<<<<<< HEAD
-version:               1.1.0
-=======
 version:               1.2.0
->>>>>>> 05c0c85e
 synopsis:              Amazon Simple Storage Service SDK.
 homepage:              https://github.com/brendanhay/amazonka
 license:               OtherLicense
@@ -112,11 +108,7 @@
         , Network.AWS.S3.Types.Sum
 
     build-depends:
-<<<<<<< HEAD
-          amazonka-core == 1.1.0.*
-=======
           amazonka-core == 1.2.0.*
->>>>>>> 05c0c85e
         , base          >= 4.7     && < 5
         , lens >= 4.4
         , text >= 1.1
@@ -137,15 +129,9 @@
         , Test.AWS.S3.Internal
 
     build-depends:
-<<<<<<< HEAD
-          amazonka-core == 1.1.0
-        , amazonka-test == 1.1.0
-        , amazonka-s3 == 1.1.0
-=======
           amazonka-core == 1.2.0
         , amazonka-test == 1.2.0
         , amazonka-s3 == 1.2.0
->>>>>>> 05c0c85e
         , base
         , bytestring
         , lens
