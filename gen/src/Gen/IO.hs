{-# LANGUAGE FlexibleContexts  #-}
{-# LANGUAGE OverloadedStrings #-}
{-# LANGUAGE TupleSections     #-}

-- Module      : Gen.IO
-- Copyright   : (c) 2013-2015 Brendan Hay
-- License     : This Source Code Form is subject to the terms of
--               the Mozilla xtPublic License, v. 2.0.
--               A copy of the MPL can be found in the LICENSE file or
--               you can obtain it at http://mozilla.org/MPL/2.0/.
-- Maintainer  : Brendan Hay <brendan.g.hay@gmail.com>
-- Stability   : experimental
-- Portability : non-portable (GHC extensions)

module Gen.IO where

import           Control.Error
import           Control.Monad.Except
import           Control.Monad.State
import           Data.ByteString           (ByteString)
import           Data.Text                 (Text)
import qualified Data.Text                 as Text
import qualified Data.Text.Lazy            as LText
import           Data.Text.Lazy.Builder    (toLazyText)
import qualified Data.Text.Lazy.IO         as LText
import qualified Filesystem                as FS
import           Filesystem.Path.CurrentOS
import           Gen.Formatting
import           Gen.Types
<<<<<<< HEAD
import           System.Directory
import           System.FilePath
import           Text.EDE                 (Template)
import qualified Text.EDE                 as EDE

dots :: FilePath -> Bool
dots "."  = False
dots ".." = False
dots _    = True

createDir :: MonadIO m => FilePath -> ExceptT String m ()
createDir = scriptIO . createDirectoryIfMissing True

copyContents :: FilePath -> FilePath -> Script ()
copyContents s d = do
    fs <- map (combine s) . filter dots <$> scriptIO (getDirectoryContents s)
    scriptIO (mapM_ copy fs)
  where
    copy f@(dest -> p) = say "Copy" p >> copyFile f p

    dest f = d </> takeFileName f

renderFile :: ToFilePath a
           => Text
           -> Template
           -> FilePath
           -> a
           -> A.Object
           -> Script ()
renderFile lbl t d p env = do
    createDir (dropFileName f)
    say lbl f
    txt <- hoistEither (EDE.eitherRenderWith genFilters t env)
    scriptIO (LText.writeFile f txt)
  where
    f = d </> toFilePath p

readFromFile :: (LBS.ByteString -> Either String a)
             -> FilePath
             -> Script (Either String a)
readFromFile f p = do
    b <- scriptIO (doesFileExist p)
    if not b
        then return . Left $ "Failed to find " ++ p
        else f <$> scriptIO (LBS.readFile p)

writeJSON :: A.ToJSON a => FilePath -> a -> Script ()
writeJSON p x = do
    say "Write JSON" p
    scriptIO (LBS.writeFile p (encodePretty x))

requireObject :: FromJSON a => FilePath -> Script a
requireObject f = loadObject f >>= hoistEither

optionalObject :: Text -> FilePath -> Script Object
optionalObject k = fmap (fromMaybe (mkObject [(k, Object mempty)]) . hush)
    . loadObject

loadObject :: FromJSON a => FilePath -> Script (Either String a)
loadObject = readFromFile eitherDecode'

say :: MonadIO m => Text -> String -> m ()
say x msg = liftIO . Text.putStrLn $ "[ " <> y <> "] " <> Text.pack msg
=======
import           System.IO
import qualified Text.EDE                  as EDE

run :: ExceptT Error IO a -> IO a
run = runScript . fmapLT LText.unpack

io :: MonadIO m => IO a -> ExceptT Error m a
io = fmapLT (LText.pack . show) . syncIO

title :: MonadIO m => Format (ExceptT Error m ()) a -> a
title m = runFormat m (io . LText.putStrLn . toLazyText)

say :: MonadIO m => Format (ExceptT Error m ()) a -> a
say = title . (" -> " %)

done :: MonadIO m => ExceptT Error m ()
done = title ""

isFile :: MonadIO m => Path -> ExceptT Error m Bool
isFile = io . FS.isFile

listDir :: MonadIO m => Path -> ExceptT Error m [Path]
listDir = io . FS.listDirectory

readBSFile :: MonadIO m => Path -> ExceptT Error m ByteString
readBSFile f = do
    p <- isFile f
    if p
        then say ("Reading "  % path) f >> io (FS.readFile f)
        else failure ("Missing " % path) f

writeLTFile :: MonadIO m => Path -> LText.Text -> ExceptT Error m ()
writeLTFile f t = do
    say ("Writing " % path) f
    io . FS.withFile f FS.WriteMode $ \h -> do
        hSetEncoding  h utf8
        LText.hPutStr h t

touchFile :: MonadIO m => Path -> ExceptT Error m ()
touchFile f = do
    p <- isFile f
    unless p $
        writeLTFile f mempty

createDir :: MonadIO m => Path -> ExceptT Error m ()
createDir d = do
    p <- io (FS.isDirectory d)
    unless p $ do
        say ("Creating " % path) d
        io (FS.createTree d)

copyDir :: MonadIO m => Path -> Path -> ExceptT Error m ()
copyDir src dst = io (FS.listDirectory src >>= mapM_ copy)
>>>>>>> 952ff392
  where
    copy f = do
        let p = dst </> filename f
        fprint (" -> Copying " % path % " to " % path % "\n") f (directory p)
        FS.copyFile f p

readTemplate :: MonadIO m
             => Path
             -> Path
             -> StateT (Map Text (EDE.Result EDE.Template)) (ExceptT Error m) EDE.Template
readTemplate d f = do
    let tmpl = d </> f
    lift (readBSFile tmpl)
        >>= EDE.parseWith EDE.defaultSyntax (load d) (toTextIgnore tmpl)
        >>= EDE.result (throwError . LText.pack . show) return
  where
    load p o k _ = lift (readBSFile x) >>= EDE.parseWith o (load (directory x)) k
      where
        x | Text.null k = fromText k
          | otherwise   = p </> fromText k<|MERGE_RESOLUTION|>--- conflicted
+++ resolved
@@ -27,71 +27,6 @@
 import           Filesystem.Path.CurrentOS
 import           Gen.Formatting
 import           Gen.Types
-<<<<<<< HEAD
-import           System.Directory
-import           System.FilePath
-import           Text.EDE                 (Template)
-import qualified Text.EDE                 as EDE
-
-dots :: FilePath -> Bool
-dots "."  = False
-dots ".." = False
-dots _    = True
-
-createDir :: MonadIO m => FilePath -> ExceptT String m ()
-createDir = scriptIO . createDirectoryIfMissing True
-
-copyContents :: FilePath -> FilePath -> Script ()
-copyContents s d = do
-    fs <- map (combine s) . filter dots <$> scriptIO (getDirectoryContents s)
-    scriptIO (mapM_ copy fs)
-  where
-    copy f@(dest -> p) = say "Copy" p >> copyFile f p
-
-    dest f = d </> takeFileName f
-
-renderFile :: ToFilePath a
-           => Text
-           -> Template
-           -> FilePath
-           -> a
-           -> A.Object
-           -> Script ()
-renderFile lbl t d p env = do
-    createDir (dropFileName f)
-    say lbl f
-    txt <- hoistEither (EDE.eitherRenderWith genFilters t env)
-    scriptIO (LText.writeFile f txt)
-  where
-    f = d </> toFilePath p
-
-readFromFile :: (LBS.ByteString -> Either String a)
-             -> FilePath
-             -> Script (Either String a)
-readFromFile f p = do
-    b <- scriptIO (doesFileExist p)
-    if not b
-        then return . Left $ "Failed to find " ++ p
-        else f <$> scriptIO (LBS.readFile p)
-
-writeJSON :: A.ToJSON a => FilePath -> a -> Script ()
-writeJSON p x = do
-    say "Write JSON" p
-    scriptIO (LBS.writeFile p (encodePretty x))
-
-requireObject :: FromJSON a => FilePath -> Script a
-requireObject f = loadObject f >>= hoistEither
-
-optionalObject :: Text -> FilePath -> Script Object
-optionalObject k = fmap (fromMaybe (mkObject [(k, Object mempty)]) . hush)
-    . loadObject
-
-loadObject :: FromJSON a => FilePath -> Script (Either String a)
-loadObject = readFromFile eitherDecode'
-
-say :: MonadIO m => Text -> String -> m ()
-say x msg = liftIO . Text.putStrLn $ "[ " <> y <> "] " <> Text.pack msg
-=======
 import           System.IO
 import qualified Text.EDE                  as EDE
 
@@ -145,7 +80,6 @@
 
 copyDir :: MonadIO m => Path -> Path -> ExceptT Error m ()
 copyDir src dst = io (FS.listDirectory src >>= mapM_ copy)
->>>>>>> 952ff392
   where
     copy f = do
         let p = dst </> filename f
