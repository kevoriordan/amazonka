name:                  amazonka-kinesis
<<<<<<< HEAD
version:               0.3.6
=======
version:               1.0.0
>>>>>>> f2a8dbfa
synopsis:              Amazon Kinesis SDK.
homepage:              https://github.com/brendanhay/amazonka
license:               OtherLicense
license-file:          LICENSE
author:                Brendan Hay
maintainer:            Brendan Hay <brendan.g.hay@gmail.com>
copyright:             Copyright (c) 2013-2015 Brendan Hay
category:              Network, AWS, Cloud, Distributed Computing
build-type:            Simple
extra-source-files:    README.md
cabal-version:         >= 1.10

description:
    Amazon Kinesis Service API Reference

    Amazon Kinesis is a managed service that scales elastically for real
    time processing of streaming big data.
    .
    The types from this library are intended to be used with
    <http://hackage.haskell.org/package/amazonka amazonka>, which provides
    mechanisms for specifying AuthN/AuthZ information and sending requests.
    .
    Use of lenses is required for constructing and manipulating types.
    This is due to the amount of nesting of AWS types and transparency regarding
    de/serialisation into more palatable Haskell values.
    The provided lenses should be compatible with any of the major lens libraries
    such as <http://hackage.haskell.org/package/lens lens> or
    <http://hackage.haskell.org/package/lens-family-core lens-family-core>.
    .
    See "Network.AWS.Kinesis" and the <http://docs.aws.amazon.com/kinesis/latest/APIReference/Welcome.html AWS API Reference>
    to get started.

source-repository head
    type:     git
    location: git://github.com/brendanhay/amazonka.git

library
    default-language:  Haskell2010
    hs-source-dirs:    src gen

    ghc-options:       -Wall

    exposed-modules:
          Network.AWS.Kinesis
        , Network.AWS.Kinesis.AddTagsToStream
        , Network.AWS.Kinesis.CreateStream
        , Network.AWS.Kinesis.DeleteStream
        , Network.AWS.Kinesis.DescribeStream
        , Network.AWS.Kinesis.GetRecords
        , Network.AWS.Kinesis.GetShardIterator
        , Network.AWS.Kinesis.ListStreams
        , Network.AWS.Kinesis.ListTagsForStream
        , Network.AWS.Kinesis.MergeShards
        , Network.AWS.Kinesis.PutRecord
        , Network.AWS.Kinesis.PutRecords
        , Network.AWS.Kinesis.RemoveTagsFromStream
        , Network.AWS.Kinesis.SplitShard
        , Network.AWS.Kinesis.Types
        , Network.AWS.Kinesis.Waiters

    other-modules:
          Network.AWS.Kinesis.Types.Product
        , Network.AWS.Kinesis.Types.Sum

    build-depends:
          amazonka-core == 1.0.0.*
        , base          >= 4.7     && < 5

test-suite amazonka-kinesis-test
    type:              exitcode-stdio-1.0
    default-language:  Haskell2010
    hs-source-dirs:    test
    main-is:           Main.hs

    ghc-options:       -Wall -threaded

    -- This is not comprehensive if modules have manually been added.
    -- It exists to ensure cabal 'somewhat' detects test module changes.
    other-modules:
          Test.AWS.Kinesis
        , Test.AWS.Gen.Kinesis
        , Test.AWS.Kinesis.Internal

    build-depends:
<<<<<<< HEAD
          amazonka-core == 0.3.6.*
        , base          >= 4.7     && < 5
=======
          amazonka-core == 1.0.0
        , amazonka-test == 1.0.0
        , amazonka-kinesis == 1.0.0
        , base
        , bytestring
        , lens
        , tasty
        , tasty-hunit
        , text
        , time
        , unordered-containers
>>>>>>> f2a8dbfa
<|MERGE_RESOLUTION|>--- conflicted
+++ resolved
@@ -1,9 +1,5 @@
 name:                  amazonka-kinesis
-<<<<<<< HEAD
-version:               0.3.6
-=======
 version:               1.0.0
->>>>>>> f2a8dbfa
 synopsis:              Amazon Kinesis SDK.
 homepage:              https://github.com/brendanhay/amazonka
 license:               OtherLicense
@@ -88,10 +84,6 @@
         , Test.AWS.Kinesis.Internal
 
     build-depends:
-<<<<<<< HEAD
-          amazonka-core == 0.3.6.*
-        , base          >= 4.7     && < 5
-=======
           amazonka-core == 1.0.0
         , amazonka-test == 1.0.0
         , amazonka-kinesis == 1.0.0
@@ -102,5 +94,4 @@
         , tasty-hunit
         , text
         , time
-        , unordered-containers
->>>>>>> f2a8dbfa
+        , unordered-containers