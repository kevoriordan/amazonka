name:                  amazonka-elasticbeanstalk
<<<<<<< HEAD
version:               1.1.0
=======
version:               1.2.0
>>>>>>> 05c0c85e
synopsis:              Amazon Elastic Beanstalk SDK.
homepage:              https://github.com/brendanhay/amazonka
license:               OtherLicense
license-file:          LICENSE
author:                Brendan Hay
maintainer:            Brendan Hay <brendan.g.hay@gmail.com>
copyright:             Copyright (c) 2013-2015 Brendan Hay
category:              Network, AWS, Cloud, Distributed Computing
build-type:            Simple
extra-source-files:    README.md
cabal-version:         >= 1.10

description:
    AWS Elastic Beanstalk

    This is the AWS Elastic Beanstalk API Reference. This guide provides
    detailed information about AWS Elastic Beanstalk actions, data types,
    parameters, and errors.

    AWS Elastic Beanstalk is a tool that makes it easy for you to create,
    deploy, and manage scalable, fault-tolerant applications running on
    Amazon Web Services cloud resources.

    For more information about this product, go to the
    <http://aws.amazon.com/elasticbeanstalk/ AWS Elastic Beanstalk> details
    page. The location of the latest AWS Elastic Beanstalk WSDL is
    <http://elasticbeanstalk.s3.amazonaws.com/doc/2010-12-01/AWSElasticBeanstalk.wsdl>.
    To install the Software Development Kits (SDKs), Integrated Development
    Environment (IDE) Toolkits, and command line tools that enable you to
    access the API, go to
    <https://aws.amazon.com/tools/ Tools for Amazon Web Services>.

    __Endpoints__

    For a list of region-specific endpoints that AWS Elastic Beanstalk
    supports, go to
    <http://docs.aws.amazon.com/general/latest/gr/rande.html#elasticbeanstalk_region Regions and Endpoints>
    in the /Amazon Web Services Glossary/.
    .
    The types from this library are intended to be used with
    <http://hackage.haskell.org/package/amazonka amazonka>, which provides
    mechanisms for specifying AuthN/AuthZ information and sending requests.
    .
    Use of lenses is required for constructing and manipulating types.
    This is due to the amount of nesting of AWS types and transparency regarding
    de/serialisation into more palatable Haskell values.
    The provided lenses should be compatible with any of the major lens libraries
    such as <http://hackage.haskell.org/package/lens lens> or
    <http://hackage.haskell.org/package/lens-family-core lens-family-core>.
    .
    See "Network.AWS.ElasticBeanstalk" and the <http://docs.aws.amazon.com/elasticbeanstalk/latest/api/Welcome.html AWS API Reference>
    to get started.

source-repository head
    type:     git
    location: git://github.com/brendanhay/amazonka.git

library
    default-language:  Haskell2010
    hs-source-dirs:    src gen

    ghc-options:       -Wall

    exposed-modules:
          Network.AWS.ElasticBeanstalk
        , Network.AWS.ElasticBeanstalk.AbortEnvironmentUpdate
        , Network.AWS.ElasticBeanstalk.CheckDNSAvailability
        , Network.AWS.ElasticBeanstalk.CreateApplication
        , Network.AWS.ElasticBeanstalk.CreateApplicationVersion
        , Network.AWS.ElasticBeanstalk.CreateConfigurationTemplate
        , Network.AWS.ElasticBeanstalk.CreateEnvironment
        , Network.AWS.ElasticBeanstalk.CreateStorageLocation
        , Network.AWS.ElasticBeanstalk.DeleteApplication
        , Network.AWS.ElasticBeanstalk.DeleteApplicationVersion
        , Network.AWS.ElasticBeanstalk.DeleteConfigurationTemplate
        , Network.AWS.ElasticBeanstalk.DeleteEnvironmentConfiguration
        , Network.AWS.ElasticBeanstalk.DescribeApplicationVersions
        , Network.AWS.ElasticBeanstalk.DescribeApplications
        , Network.AWS.ElasticBeanstalk.DescribeConfigurationOptions
        , Network.AWS.ElasticBeanstalk.DescribeConfigurationSettings
        , Network.AWS.ElasticBeanstalk.DescribeEnvironmentHealth
        , Network.AWS.ElasticBeanstalk.DescribeEnvironmentResources
        , Network.AWS.ElasticBeanstalk.DescribeEnvironments
        , Network.AWS.ElasticBeanstalk.DescribeEvents
        , Network.AWS.ElasticBeanstalk.DescribeInstancesHealth
        , Network.AWS.ElasticBeanstalk.ListAvailableSolutionStacks
        , Network.AWS.ElasticBeanstalk.RebuildEnvironment
        , Network.AWS.ElasticBeanstalk.RequestEnvironmentInfo
        , Network.AWS.ElasticBeanstalk.RestartAppServer
        , Network.AWS.ElasticBeanstalk.RetrieveEnvironmentInfo
        , Network.AWS.ElasticBeanstalk.SwapEnvironmentCNAMEs
        , Network.AWS.ElasticBeanstalk.TerminateEnvironment
        , Network.AWS.ElasticBeanstalk.Types
        , Network.AWS.ElasticBeanstalk.UpdateApplication
        , Network.AWS.ElasticBeanstalk.UpdateApplicationVersion
        , Network.AWS.ElasticBeanstalk.UpdateConfigurationTemplate
        , Network.AWS.ElasticBeanstalk.UpdateEnvironment
        , Network.AWS.ElasticBeanstalk.ValidateConfigurationSettings
        , Network.AWS.ElasticBeanstalk.Waiters

    other-modules:
          Network.AWS.ElasticBeanstalk.Types.Product
        , Network.AWS.ElasticBeanstalk.Types.Sum

    build-depends:
<<<<<<< HEAD
          amazonka-core == 1.1.0.*
=======
          amazonka-core == 1.2.0.*
>>>>>>> 05c0c85e
        , base          >= 4.7     && < 5

test-suite amazonka-elasticbeanstalk-test
    type:              exitcode-stdio-1.0
    default-language:  Haskell2010
    hs-source-dirs:    test
    main-is:           Main.hs

    ghc-options:       -Wall -threaded

    -- This is not comprehensive if modules have manually been added.
    -- It exists to ensure cabal 'somewhat' detects test module changes.
    other-modules:
          Test.AWS.ElasticBeanstalk
        , Test.AWS.Gen.ElasticBeanstalk
        , Test.AWS.ElasticBeanstalk.Internal

    build-depends:
<<<<<<< HEAD
          amazonka-core == 1.1.0
        , amazonka-test == 1.1.0
        , amazonka-elasticbeanstalk == 1.1.0
=======
          amazonka-core == 1.2.0
        , amazonka-test == 1.2.0
        , amazonka-elasticbeanstalk == 1.2.0
>>>>>>> 05c0c85e
        , base
        , bytestring
        , lens
        , tasty
        , tasty-hunit
        , text
        , time
        , unordered-containers<|MERGE_RESOLUTION|>--- conflicted
+++ resolved
@@ -1,9 +1,5 @@
 name:                  amazonka-elasticbeanstalk
-<<<<<<< HEAD
-version:               1.1.0
-=======
 version:               1.2.0
->>>>>>> 05c0c85e
 synopsis:              Amazon Elastic Beanstalk SDK.
 homepage:              https://github.com/brendanhay/amazonka
 license:               OtherLicense
@@ -109,11 +105,7 @@
         , Network.AWS.ElasticBeanstalk.Types.Sum
 
     build-depends:
-<<<<<<< HEAD
-          amazonka-core == 1.1.0.*
-=======
           amazonka-core == 1.2.0.*
->>>>>>> 05c0c85e
         , base          >= 4.7     && < 5
 
 test-suite amazonka-elasticbeanstalk-test
@@ -132,15 +124,9 @@
         , Test.AWS.ElasticBeanstalk.Internal
 
     build-depends:
-<<<<<<< HEAD
-          amazonka-core == 1.1.0
-        , amazonka-test == 1.1.0
-        , amazonka-elasticbeanstalk == 1.1.0
-=======
           amazonka-core == 1.2.0
         , amazonka-test == 1.2.0
         , amazonka-elasticbeanstalk == 1.2.0
->>>>>>> 05c0c85e
         , base
         , bytestring
         , lens
