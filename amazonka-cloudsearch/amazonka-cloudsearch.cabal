--- conflicted
+++ resolved
@@ -1,9 +1,5 @@
 name:                  amazonka-cloudsearch
-<<<<<<< HEAD
-version:               1.4.0
-=======
 version:               1.4.1
->>>>>>> 73e1d4ba
 synopsis:              Amazon CloudSearch SDK.
 homepage:              https://github.com/brendanhay/amazonka
 bug-reports:           https://github.com/brendanhay/amazonka/issues
@@ -89,11 +85,7 @@
         , Network.AWS.CloudSearch.Types.Sum
 
     build-depends:
-<<<<<<< HEAD
-          amazonka-core == 1.4.0.*
-=======
           amazonka-core == 1.4.1.*
->>>>>>> 73e1d4ba
         , base          >= 4.7     && < 5
 
 test-suite amazonka-cloudsearch-test
@@ -113,15 +105,9 @@
         , Test.AWS.CloudSearch.Internal
 
     build-depends:
-<<<<<<< HEAD
-          amazonka-core == 1.4.0.*
-        , amazonka-test == 1.4.0.*
-        , amazonka-cloudsearch == 1.4.0.*
-=======
           amazonka-core == 1.4.1.*
         , amazonka-test == 1.4.1.*
         , amazonka-cloudsearch == 1.4.1.*
->>>>>>> 73e1d4ba
         , base
         , bytestring
         , tasty
