name:                  amazonka-cloudsearch
<<<<<<< HEAD
version:               1.1.0
=======
version:               1.2.0
>>>>>>> 05c0c85e
synopsis:              Amazon CloudSearch SDK.
homepage:              https://github.com/brendanhay/amazonka
license:               OtherLicense
license-file:          LICENSE
author:                Brendan Hay
maintainer:            Brendan Hay <brendan.g.hay@gmail.com>
copyright:             Copyright (c) 2013-2015 Brendan Hay
category:              Network, AWS, Cloud, Distributed Computing
build-type:            Simple
extra-source-files:    README.md
cabal-version:         >= 1.10

description:
    Amazon CloudSearch Configuration Service

    You use the Amazon CloudSearch configuration service to create,
    configure, and manage search domains. Configuration service requests are
    submitted using the AWS Query protocol. AWS Query requests are HTTP or
    HTTPS requests submitted via HTTP GET or POST with a query parameter
    named Action.

    The endpoint for configuration service requests is region-specific:
    cloudsearch./region/.amazonaws.com. For example,
    cloudsearch.us-east-1.amazonaws.com. For a current list of supported
    regions and endpoints, see
    <http://docs.aws.amazon.com/general/latest/gr/rande.html#cloudsearch_region Regions and Endpoints>.
    .
    The types from this library are intended to be used with
    <http://hackage.haskell.org/package/amazonka amazonka>, which provides
    mechanisms for specifying AuthN/AuthZ information and sending requests.
    .
    Use of lenses is required for constructing and manipulating types.
    This is due to the amount of nesting of AWS types and transparency regarding
    de/serialisation into more palatable Haskell values.
    The provided lenses should be compatible with any of the major lens libraries
    such as <http://hackage.haskell.org/package/lens lens> or
    <http://hackage.haskell.org/package/lens-family-core lens-family-core>.
    .
    See "Network.AWS.CloudSearch" and the <http://docs.aws.amazon.com/cloudsearch/latest/developerguide/what-is-cloudsearch.html AWS API Reference>
    to get started.

source-repository head
    type:     git
    location: git://github.com/brendanhay/amazonka.git

library
    default-language:  Haskell2010
    hs-source-dirs:    src gen

    ghc-options:       -Wall

    exposed-modules:
          Network.AWS.CloudSearch
        , Network.AWS.CloudSearch.BuildSuggesters
        , Network.AWS.CloudSearch.CreateDomain
        , Network.AWS.CloudSearch.DefineAnalysisScheme
        , Network.AWS.CloudSearch.DefineExpression
        , Network.AWS.CloudSearch.DefineIndexField
        , Network.AWS.CloudSearch.DefineSuggester
        , Network.AWS.CloudSearch.DeleteAnalysisScheme
        , Network.AWS.CloudSearch.DeleteDomain
        , Network.AWS.CloudSearch.DeleteExpression
        , Network.AWS.CloudSearch.DeleteIndexField
        , Network.AWS.CloudSearch.DeleteSuggester
        , Network.AWS.CloudSearch.DescribeAnalysisSchemes
        , Network.AWS.CloudSearch.DescribeAvailabilityOptions
        , Network.AWS.CloudSearch.DescribeDomains
        , Network.AWS.CloudSearch.DescribeExpressions
        , Network.AWS.CloudSearch.DescribeIndexFields
        , Network.AWS.CloudSearch.DescribeScalingParameters
        , Network.AWS.CloudSearch.DescribeServiceAccessPolicies
        , Network.AWS.CloudSearch.DescribeSuggesters
        , Network.AWS.CloudSearch.IndexDocuments
        , Network.AWS.CloudSearch.ListDomainNames
        , Network.AWS.CloudSearch.Types
        , Network.AWS.CloudSearch.UpdateAvailabilityOptions
        , Network.AWS.CloudSearch.UpdateScalingParameters
        , Network.AWS.CloudSearch.UpdateServiceAccessPolicies
        , Network.AWS.CloudSearch.Waiters

    other-modules:
          Network.AWS.CloudSearch.Types.Product
        , Network.AWS.CloudSearch.Types.Sum

    build-depends:
<<<<<<< HEAD
          amazonka-core == 1.1.0.*
=======
          amazonka-core == 1.2.0.*
>>>>>>> 05c0c85e
        , base          >= 4.7     && < 5

test-suite amazonka-cloudsearch-test
    type:              exitcode-stdio-1.0
    default-language:  Haskell2010
    hs-source-dirs:    test
    main-is:           Main.hs

    ghc-options:       -Wall -threaded

    -- This is not comprehensive if modules have manually been added.
    -- It exists to ensure cabal 'somewhat' detects test module changes.
    other-modules:
          Test.AWS.CloudSearch
        , Test.AWS.Gen.CloudSearch
        , Test.AWS.CloudSearch.Internal

    build-depends:
<<<<<<< HEAD
          amazonka-core == 1.1.0
        , amazonka-test == 1.1.0
        , amazonka-cloudsearch == 1.1.0
=======
          amazonka-core == 1.2.0
        , amazonka-test == 1.2.0
        , amazonka-cloudsearch == 1.2.0
>>>>>>> 05c0c85e
        , base
        , bytestring
        , lens
        , tasty
        , tasty-hunit
        , text
        , time
        , unordered-containers<|MERGE_RESOLUTION|>--- conflicted
+++ resolved
@@ -1,9 +1,5 @@
 name:                  amazonka-cloudsearch
-<<<<<<< HEAD
-version:               1.1.0
-=======
 version:               1.2.0
->>>>>>> 05c0c85e
 synopsis:              Amazon CloudSearch SDK.
 homepage:              https://github.com/brendanhay/amazonka
 license:               OtherLicense
@@ -89,11 +85,7 @@
         , Network.AWS.CloudSearch.Types.Sum
 
     build-depends:
-<<<<<<< HEAD
-          amazonka-core == 1.1.0.*
-=======
           amazonka-core == 1.2.0.*
->>>>>>> 05c0c85e
         , base          >= 4.7     && < 5
 
 test-suite amazonka-cloudsearch-test
@@ -112,15 +104,9 @@
         , Test.AWS.CloudSearch.Internal
 
     build-depends:
-<<<<<<< HEAD
-          amazonka-core == 1.1.0
-        , amazonka-test == 1.1.0
-        , amazonka-cloudsearch == 1.1.0
-=======
           amazonka-core == 1.2.0
         , amazonka-test == 1.2.0
         , amazonka-cloudsearch == 1.2.0
->>>>>>> 05c0c85e
         , base
         , bytestring
         , lens
