name:                  amazonka-storagegateway
<<<<<<< HEAD
version:               1.1.0
=======
version:               1.2.0
>>>>>>> 05c0c85e
synopsis:              Amazon Storage Gateway SDK.
homepage:              https://github.com/brendanhay/amazonka
license:               OtherLicense
license-file:          LICENSE
author:                Brendan Hay
maintainer:            Brendan Hay <brendan.g.hay@gmail.com>
copyright:             Copyright (c) 2013-2015 Brendan Hay
category:              Network, AWS, Cloud, Distributed Computing
build-type:            Simple
extra-source-files:    README.md
cabal-version:         >= 1.10

description:
    AWS Storage Gateway Service

    AWS Storage Gateway is the service that connects an on-premises software
    appliance with cloud-based storage to provide seamless and secure
    integration between an organization\'s on-premises IT environment and
    AWS\'s storage infrastructure. The service enables you to securely
    upload data to the AWS cloud for cost effective backup and rapid
    disaster recovery.

    Use the following links to get started using the /AWS Storage Gateway
    Service API Reference/:

    -   <http://docs.aws.amazon.com/storagegateway/latest/userguide/AWSStorageGatewayHTTPRequestsHeaders.html AWS Storage Gateway Required Request Headers>:
        Describes the required headers that you must send with every POST
        request to AWS Storage Gateway.
    -   <http://docs.aws.amazon.com/storagegateway/latest/userguide/AWSStorageGatewaySigningRequests.html Signing Requests>:
        AWS Storage Gateway requires that you authenticate every request you
        send; this topic describes how sign such a request.
    -   <http://docs.aws.amazon.com/storagegateway/latest/userguide/APIErrorResponses.html Error Responses>:
        Provides reference information about AWS Storage Gateway errors.
    -   <http://docs.aws.amazon.com/storagegateway/latest/userguide/AWSStorageGatewayAPIOperations.html Operations in AWS Storage Gateway>:
        Contains detailed descriptions of all AWS Storage Gateway
        operations, their request parameters, response elements, possible
        errors, and examples of requests and responses.
    -   <http://docs.aws.amazon.com/general/latest/gr/index.html?rande.html AWS Storage Gateway Regions and Endpoints>:
        Provides a list of each of the regions and endpoints available for
        use with AWS Storage Gateway.
    .
    The types from this library are intended to be used with
    <http://hackage.haskell.org/package/amazonka amazonka>, which provides
    mechanisms for specifying AuthN/AuthZ information and sending requests.
    .
    Use of lenses is required for constructing and manipulating types.
    This is due to the amount of nesting of AWS types and transparency regarding
    de/serialisation into more palatable Haskell values.
    The provided lenses should be compatible with any of the major lens libraries
    such as <http://hackage.haskell.org/package/lens lens> or
    <http://hackage.haskell.org/package/lens-family-core lens-family-core>.
    .
    See "Network.AWS.StorageGateway" and the <http://docs.aws.amazon.com/storagegateway/latest/APIReference/Welcome.html AWS API Reference>
    to get started.

source-repository head
    type:     git
    location: git://github.com/brendanhay/amazonka.git

library
    default-language:  Haskell2010
    hs-source-dirs:    src gen

    ghc-options:       -Wall

    exposed-modules:
          Network.AWS.StorageGateway
        , Network.AWS.StorageGateway.ActivateGateway
        , Network.AWS.StorageGateway.AddCache
        , Network.AWS.StorageGateway.AddUploadBuffer
        , Network.AWS.StorageGateway.AddWorkingStorage
        , Network.AWS.StorageGateway.CancelArchival
        , Network.AWS.StorageGateway.CancelRetrieval
        , Network.AWS.StorageGateway.CreateCachediSCSIVolume
        , Network.AWS.StorageGateway.CreateSnapshot
        , Network.AWS.StorageGateway.CreateSnapshotFromVolumeRecoveryPoint
        , Network.AWS.StorageGateway.CreateStorediSCSIVolume
        , Network.AWS.StorageGateway.CreateTapes
        , Network.AWS.StorageGateway.DeleteBandwidthRateLimit
        , Network.AWS.StorageGateway.DeleteChapCredentials
        , Network.AWS.StorageGateway.DeleteGateway
        , Network.AWS.StorageGateway.DeleteSnapshotSchedule
        , Network.AWS.StorageGateway.DeleteTape
        , Network.AWS.StorageGateway.DeleteTapeArchive
        , Network.AWS.StorageGateway.DeleteVolume
        , Network.AWS.StorageGateway.DescribeBandwidthRateLimit
        , Network.AWS.StorageGateway.DescribeCache
        , Network.AWS.StorageGateway.DescribeCachediSCSIVolumes
        , Network.AWS.StorageGateway.DescribeChapCredentials
        , Network.AWS.StorageGateway.DescribeGatewayInformation
        , Network.AWS.StorageGateway.DescribeMaintenanceStartTime
        , Network.AWS.StorageGateway.DescribeSnapshotSchedule
        , Network.AWS.StorageGateway.DescribeStorediSCSIVolumes
        , Network.AWS.StorageGateway.DescribeTapeArchives
        , Network.AWS.StorageGateway.DescribeTapeRecoveryPoints
        , Network.AWS.StorageGateway.DescribeTapes
        , Network.AWS.StorageGateway.DescribeUploadBuffer
        , Network.AWS.StorageGateway.DescribeVTLDevices
        , Network.AWS.StorageGateway.DescribeWorkingStorage
        , Network.AWS.StorageGateway.DisableGateway
        , Network.AWS.StorageGateway.ListGateways
        , Network.AWS.StorageGateway.ListLocalDisks
        , Network.AWS.StorageGateway.ListVolumeInitiators
        , Network.AWS.StorageGateway.ListVolumeRecoveryPoints
        , Network.AWS.StorageGateway.ListVolumes
        , Network.AWS.StorageGateway.ResetCache
        , Network.AWS.StorageGateway.RetrieveTapeArchive
        , Network.AWS.StorageGateway.RetrieveTapeRecoveryPoint
        , Network.AWS.StorageGateway.ShutdownGateway
        , Network.AWS.StorageGateway.StartGateway
        , Network.AWS.StorageGateway.Types
        , Network.AWS.StorageGateway.UpdateBandwidthRateLimit
        , Network.AWS.StorageGateway.UpdateChapCredentials
        , Network.AWS.StorageGateway.UpdateGatewayInformation
        , Network.AWS.StorageGateway.UpdateGatewaySoftwareNow
        , Network.AWS.StorageGateway.UpdateMaintenanceStartTime
        , Network.AWS.StorageGateway.UpdateSnapshotSchedule
        , Network.AWS.StorageGateway.UpdateVTLDeviceType
        , Network.AWS.StorageGateway.Waiters

    other-modules:
          Network.AWS.StorageGateway.Types.Product
        , Network.AWS.StorageGateway.Types.Sum

    build-depends:
<<<<<<< HEAD
          amazonka-core == 1.1.0.*
=======
          amazonka-core == 1.2.0.*
>>>>>>> 05c0c85e
        , base          >= 4.7     && < 5

test-suite amazonka-storagegateway-test
    type:              exitcode-stdio-1.0
    default-language:  Haskell2010
    hs-source-dirs:    test
    main-is:           Main.hs

    ghc-options:       -Wall -threaded

    -- This is not comprehensive if modules have manually been added.
    -- It exists to ensure cabal 'somewhat' detects test module changes.
    other-modules:
          Test.AWS.StorageGateway
        , Test.AWS.Gen.StorageGateway
        , Test.AWS.StorageGateway.Internal

    build-depends:
<<<<<<< HEAD
          amazonka-core == 1.1.0
        , amazonka-test == 1.1.0
        , amazonka-storagegateway == 1.1.0
=======
          amazonka-core == 1.2.0
        , amazonka-test == 1.2.0
        , amazonka-storagegateway == 1.2.0
>>>>>>> 05c0c85e
        , base
        , bytestring
        , lens
        , tasty
        , tasty-hunit
        , text
        , time
        , unordered-containers<|MERGE_RESOLUTION|>--- conflicted
+++ resolved
@@ -1,9 +1,5 @@
 name:                  amazonka-storagegateway
-<<<<<<< HEAD
-version:               1.1.0
-=======
 version:               1.2.0
->>>>>>> 05c0c85e
 synopsis:              Amazon Storage Gateway SDK.
 homepage:              https://github.com/brendanhay/amazonka
 license:               OtherLicense
@@ -129,11 +125,7 @@
         , Network.AWS.StorageGateway.Types.Sum
 
     build-depends:
-<<<<<<< HEAD
-          amazonka-core == 1.1.0.*
-=======
           amazonka-core == 1.2.0.*
->>>>>>> 05c0c85e
         , base          >= 4.7     && < 5
 
 test-suite amazonka-storagegateway-test
@@ -152,15 +144,9 @@
         , Test.AWS.StorageGateway.Internal
 
     build-depends:
-<<<<<<< HEAD
-          amazonka-core == 1.1.0
-        , amazonka-test == 1.1.0
-        , amazonka-storagegateway == 1.1.0
-=======
           amazonka-core == 1.2.0
         , amazonka-test == 1.2.0
         , amazonka-storagegateway == 1.2.0
->>>>>>> 05c0c85e
         , base
         , bytestring
         , lens
