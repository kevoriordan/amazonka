--- conflicted
+++ resolved
@@ -1,9 +1,5 @@
 name:                  amazonka-storagegateway
-<<<<<<< HEAD
-version:               0.3.6
-=======
 version:               1.0.0
->>>>>>> f2a8dbfa
 synopsis:              Amazon Storage Gateway SDK.
 homepage:              https://github.com/brendanhay/amazonka
 license:               OtherLicense
@@ -148,10 +144,6 @@
         , Test.AWS.StorageGateway.Internal
 
     build-depends:
-<<<<<<< HEAD
-          amazonka-core == 0.3.6.*
-        , base          >= 4.7     && < 5
-=======
           amazonka-core == 1.0.0
         , amazonka-test == 1.0.0
         , amazonka-storagegateway == 1.0.0
@@ -162,5 +154,4 @@
         , tasty-hunit
         , text
         , time
-        , unordered-containers
->>>>>>> f2a8dbfa
+        , unordered-containers