name:                  amazonka-examples
<<<<<<< HEAD
version:               1.1.0
=======
version:               1.2.0
>>>>>>> 05c0c85e
synopsis:              Basic examples for various amazonka libraries.
homepage:              https://github.com/brendanhay/amazonka
license:               OtherLicense
license-file:          LICENSE
author:                Brendan Hay
maintainer:            Brendan Hay <brendan.g.hay@gmail.com>
copyright:             Copyright (c) 2013-2015 Brendan Hay
build-type:            Simple
extra-source-files:    README.md
cabal-version:         >= 1.10

library
    default-language:  Haskell2010
    hs-source-dirs:    src

    ghc-options:       -Wall

    exposed-modules:
          Example.DynamoDB
        , Example.EC2
        , Example.ExceptionSemantics
        , Example.S3
        , Example.SQS

    build-depends:
<<<<<<< HEAD
          amazonka      == 1.1.0.*
=======
          amazonka      == 1.2.0.*
        , amazonka-core
>>>>>>> 05c0c85e
        , amazonka-dynamodb
        , amazonka-ec2
        , amazonka-s3
        , amazonka-sqs
        , base          >= 4.7 && < 5
        , bytestring
        , conduit
        , conduit-extra
        , exceptions
        , lens
        , semigroups
        , transformers
        , text<|MERGE_RESOLUTION|>--- conflicted
+++ resolved
@@ -1,9 +1,5 @@
 name:                  amazonka-examples
-<<<<<<< HEAD
-version:               1.1.0
-=======
 version:               1.2.0
->>>>>>> 05c0c85e
 synopsis:              Basic examples for various amazonka libraries.
 homepage:              https://github.com/brendanhay/amazonka
 license:               OtherLicense
@@ -29,12 +25,8 @@
         , Example.SQS
 
     build-depends:
-<<<<<<< HEAD
-          amazonka      == 1.1.0.*
-=======
           amazonka      == 1.2.0.*
         , amazonka-core
->>>>>>> 05c0c85e
         , amazonka-dynamodb
         , amazonka-ec2
         , amazonka-s3
