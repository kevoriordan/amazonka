--- conflicted
+++ resolved
@@ -1,9 +1,5 @@
 name:                  amazonka-elastictranscoder
-<<<<<<< HEAD
-version:               1.1.0
-=======
 version:               1.2.0
->>>>>>> 05c0c85e
 synopsis:              Amazon Elastic Transcoder SDK.
 homepage:              https://github.com/brendanhay/amazonka
 license:               OtherLicense
@@ -72,11 +68,7 @@
         , Network.AWS.ElasticTranscoder.Types.Sum
 
     build-depends:
-<<<<<<< HEAD
-          amazonka-core == 1.1.0.*
-=======
           amazonka-core == 1.2.0.*
->>>>>>> 05c0c85e
         , base          >= 4.7     && < 5
 
 test-suite amazonka-elastictranscoder-test
@@ -95,15 +87,9 @@
         , Test.AWS.ElasticTranscoder.Internal
 
     build-depends:
-<<<<<<< HEAD
-          amazonka-core == 1.1.0
-        , amazonka-test == 1.1.0
-        , amazonka-elastictranscoder == 1.1.0
-=======
           amazonka-core == 1.2.0
         , amazonka-test == 1.2.0
         , amazonka-elastictranscoder == 1.2.0
->>>>>>> 05c0c85e
         , base
         , bytestring
         , lens
