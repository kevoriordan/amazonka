--- conflicted
+++ resolved
@@ -1,9 +1,5 @@
 name:                  amazonka-elastictranscoder
-<<<<<<< HEAD
-version:               0.3.6
-=======
 version:               1.0.0
->>>>>>> f2a8dbfa
 synopsis:              Amazon Elastic Transcoder SDK.
 homepage:              https://github.com/brendanhay/amazonka
 license:               OtherLicense
@@ -91,10 +87,6 @@
         , Test.AWS.ElasticTranscoder.Internal
 
     build-depends:
-<<<<<<< HEAD
-          amazonka-core == 0.3.6.*
-        , base          >= 4.7     && < 5
-=======
           amazonka-core == 1.0.0
         , amazonka-test == 1.0.0
         , amazonka-elastictranscoder == 1.0.0
@@ -105,5 +97,4 @@
         , tasty-hunit
         , text
         , time
-        , unordered-containers
->>>>>>> f2a8dbfa
+        , unordered-containers