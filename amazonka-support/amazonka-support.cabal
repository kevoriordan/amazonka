name:                  amazonka-support
<<<<<<< HEAD
version:               1.4.0
=======
version:               1.4.1
>>>>>>> 73e1d4ba
synopsis:              Amazon Support SDK.
homepage:              https://github.com/brendanhay/amazonka
bug-reports:           https://github.com/brendanhay/amazonka/issues
license:               OtherLicense
license-file:          LICENSE
author:                Brendan Hay
maintainer:            Brendan Hay <brendan.g.hay@gmail.com>
copyright:             Copyright (c) 2013-2016 Brendan Hay
category:              Network, AWS, Cloud, Distributed Computing
build-type:            Simple
cabal-version:         >= 1.10
extra-source-files:    README.md fixture/*.yaml fixture/*.proto
description:
    AWS Support

    The AWS Support API reference is intended for programmers who need
    detailed information about the AWS Support operations and data types.
    This service enables you to manage your AWS Support cases
    programmatically. It uses HTTP methods that return results in JSON
    format.

    The AWS Support service also exposes a set of
    <https://aws.amazon.com/premiumsupport/trustedadvisor/ Trusted Advisor>
    features. You can retrieve a list of checks and their descriptions, get
    check results, specify checks to refresh, and get the refresh status of
    checks.

    The following list describes the AWS Support case management operations:

    -   __Service names, issue categories, and available severity levels.__
        The < DescribeServices> and < DescribeSeverityLevels> operations
        return AWS service names, service codes, service categories, and
        problem severity levels. You use these values when you call the
        < CreateCase> operation.
    -   __Case creation, case details, and case resolution.__ The
        < CreateCase>, < DescribeCases>, < DescribeAttachment>, and
        < ResolveCase> operations create AWS Support cases, retrieve
        information about cases, and resolve cases.
    -   __Case communication.__ The < DescribeCommunications>,
        < AddCommunicationToCase>, and < AddAttachmentsToSet> operations
        retrieve and add communications and attachments to AWS Support
        cases.

    The following list describes the operations available from the AWS
    Support service for Trusted Advisor:

    -   < DescribeTrustedAdvisorChecks> returns the list of checks that run
        against your AWS resources.
    -   Using the @CheckId@ for a specific check returned by
        < DescribeTrustedAdvisorChecks>, you can call
        < DescribeTrustedAdvisorCheckResult> to obtain the results for the
        check you specified.
    -   < DescribeTrustedAdvisorCheckSummaries> returns summarized results
        for one or more Trusted Advisor checks.
    -   < RefreshTrustedAdvisorCheck> requests that Trusted Advisor rerun a
        specified check.
    -   < DescribeTrustedAdvisorCheckRefreshStatuses> reports the refresh
        status of one or more checks.

    For authentication of requests, AWS Support uses
    <http://docs.aws.amazon.com/general/latest/gr/signature-version-4.html Signature Version 4 Signing Process>.

    See
    <http://docs.aws.amazon.com/awssupport/latest/user/Welcome.html About the AWS Support API>
    in the /AWS Support User Guide/ for information about how to use this
    service to create and manage your support cases, and how to call Trusted
    Advisor for results of checks on your resources.
    .
    The types from this library are intended to be used with
    <http://hackage.haskell.org/package/amazonka amazonka>, which provides
    mechanisms for specifying AuthN/AuthZ information and sending requests.
    .
    Use of lenses is required for constructing and manipulating types.
    This is due to the amount of nesting of AWS types and transparency regarding
    de/serialisation into more palatable Haskell values.
    The provided lenses should be compatible with any of the major lens libraries
    such as <http://hackage.haskell.org/package/lens lens> or
    <http://hackage.haskell.org/package/lens-family-core lens-family-core>.
    .
    See "Network.AWS.Support" or <https://aws.amazon.com/documentation/ the AWS Documentation>
    to get started.

source-repository head
    type:     git
    location: git://github.com/brendanhay/amazonka.git

library
    default-language:  Haskell2010
    hs-source-dirs:    src gen

    ghc-options:       -Wall

    exposed-modules:
          Network.AWS.Support
        , Network.AWS.Support.AddAttachmentsToSet
        , Network.AWS.Support.AddCommunicationToCase
        , Network.AWS.Support.CreateCase
        , Network.AWS.Support.DescribeAttachment
        , Network.AWS.Support.DescribeCases
        , Network.AWS.Support.DescribeCommunications
        , Network.AWS.Support.DescribeServices
        , Network.AWS.Support.DescribeSeverityLevels
        , Network.AWS.Support.DescribeTrustedAdvisorCheckRefreshStatuses
        , Network.AWS.Support.DescribeTrustedAdvisorCheckResult
        , Network.AWS.Support.DescribeTrustedAdvisorCheckSummaries
        , Network.AWS.Support.DescribeTrustedAdvisorChecks
        , Network.AWS.Support.RefreshTrustedAdvisorCheck
        , Network.AWS.Support.ResolveCase
        , Network.AWS.Support.Types
        , Network.AWS.Support.Waiters

    other-modules:
          Network.AWS.Support.Types.Product
        , Network.AWS.Support.Types.Sum

    build-depends:
<<<<<<< HEAD
          amazonka-core == 1.4.0.*
=======
          amazonka-core == 1.4.1.*
>>>>>>> 73e1d4ba
        , base          >= 4.7     && < 5

test-suite amazonka-support-test
    type:              exitcode-stdio-1.0
    default-language:  Haskell2010
    hs-source-dirs:    test
    main-is:           Main.hs

    ghc-options:       -Wall -threaded

    -- This section is encoded by the template and any modules added by
    -- hand outside these namespaces will not correctly be added to the
    -- distribution package.
    other-modules:
          Test.AWS.Support
        , Test.AWS.Gen.Support
        , Test.AWS.Support.Internal

    build-depends:
<<<<<<< HEAD
          amazonka-core == 1.4.0.*
        , amazonka-test == 1.4.0.*
        , amazonka-support == 1.4.0.*
=======
          amazonka-core == 1.4.1.*
        , amazonka-test == 1.4.1.*
        , amazonka-support == 1.4.1.*
>>>>>>> 73e1d4ba
        , base
        , bytestring
        , tasty
        , tasty-hunit
        , text
        , time
        , unordered-containers<|MERGE_RESOLUTION|>--- conflicted
+++ resolved
@@ -1,9 +1,5 @@
 name:                  amazonka-support
-<<<<<<< HEAD
-version:               1.4.0
-=======
 version:               1.4.1
->>>>>>> 73e1d4ba
 synopsis:              Amazon Support SDK.
 homepage:              https://github.com/brendanhay/amazonka
 bug-reports:           https://github.com/brendanhay/amazonka/issues
@@ -120,11 +116,7 @@
         , Network.AWS.Support.Types.Sum
 
     build-depends:
-<<<<<<< HEAD
-          amazonka-core == 1.4.0.*
-=======
           amazonka-core == 1.4.1.*
->>>>>>> 73e1d4ba
         , base          >= 4.7     && < 5
 
 test-suite amazonka-support-test
@@ -144,15 +136,9 @@
         , Test.AWS.Support.Internal
 
     build-depends:
-<<<<<<< HEAD
-          amazonka-core == 1.4.0.*
-        , amazonka-test == 1.4.0.*
-        , amazonka-support == 1.4.0.*
-=======
           amazonka-core == 1.4.1.*
         , amazonka-test == 1.4.1.*
         , amazonka-support == 1.4.1.*
->>>>>>> 73e1d4ba
         , base
         , bytestring
         , tasty
