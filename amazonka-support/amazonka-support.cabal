--- conflicted
+++ resolved
@@ -1,9 +1,5 @@
 name:                  amazonka-support
-<<<<<<< HEAD
-version:               0.3.6
-=======
 version:               1.0.0
->>>>>>> f2a8dbfa
 synopsis:              Amazon Support SDK.
 homepage:              https://github.com/brendanhay/amazonka
 license:               OtherLicense
@@ -138,10 +134,6 @@
         , Test.AWS.Support.Internal
 
     build-depends:
-<<<<<<< HEAD
-          amazonka-core == 0.3.6.*
-        , base          >= 4.7     && < 5
-=======
           amazonka-core == 1.0.0
         , amazonka-test == 1.0.0
         , amazonka-support == 1.0.0
@@ -152,5 +144,4 @@
         , tasty-hunit
         , text
         , time
-        , unordered-containers
->>>>>>> f2a8dbfa
+        , unordered-containers