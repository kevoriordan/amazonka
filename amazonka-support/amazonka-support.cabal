name:                  amazonka-support
<<<<<<< HEAD
version:               1.1.0
=======
version:               1.2.0
>>>>>>> 05c0c85e
synopsis:              Amazon Support SDK.
homepage:              https://github.com/brendanhay/amazonka
license:               OtherLicense
license-file:          LICENSE
author:                Brendan Hay
maintainer:            Brendan Hay <brendan.g.hay@gmail.com>
copyright:             Copyright (c) 2013-2015 Brendan Hay
category:              Network, AWS, Cloud, Distributed Computing
build-type:            Simple
extra-source-files:    README.md
cabal-version:         >= 1.10

description:
    AWS Support

    The AWS Support API reference is intended for programmers who need
    detailed information about the AWS Support operations and data types.
    This service enables you to manage your AWS Support cases
    programmatically. It uses HTTP methods that return results in JSON
    format.

    The AWS Support service also exposes a set of
    <https://aws.amazon.com/premiumsupport/trustedadvisor/ Trusted Advisor>
    features. You can retrieve a list of checks and their descriptions, get
    check results, specify checks to refresh, and get the refresh status of
    checks.

    The following list describes the AWS Support case management operations:

    -   __Service names, issue categories, and available severity levels.__
        The DescribeServices and DescribeSeverityLevels operations return
        AWS service names, service codes, service categories, and problem
        severity levels. You use these values when you call the CreateCase
        operation.
    -   __Case creation, case details, and case resolution.__ The
        CreateCase, DescribeCases, DescribeAttachment, and ResolveCase
        operations create AWS Support cases, retrieve information about
        cases, and resolve cases.
    -   __Case communication.__ The DescribeCommunications,
        AddCommunicationToCase, and AddAttachmentsToSet operations retrieve
        and add communications and attachments to AWS Support cases.

    The following list describes the operations available from the AWS
    Support service for Trusted Advisor:

    -   DescribeTrustedAdvisorChecks returns the list of checks that run
        against your AWS resources.
    -   Using the @CheckId@ for a specific check returned by
        DescribeTrustedAdvisorChecks, you can call
        DescribeTrustedAdvisorCheckResult to obtain the results for the
        check you specified.
    -   DescribeTrustedAdvisorCheckSummaries returns summarized results for
        one or more Trusted Advisor checks.
    -   RefreshTrustedAdvisorCheck requests that Trusted Advisor rerun a
        specified check.
    -   DescribeTrustedAdvisorCheckRefreshStatuses reports the refresh
        status of one or more checks.

    For authentication of requests, AWS Support uses
    <http://docs.aws.amazon.com/general/latest/gr/signature-version-4.html Signature Version 4 Signing Process>.

    See
    <http://docs.aws.amazon.com/awssupport/latest/user/Welcome.html About the AWS Support API>
    in the /AWS Support User Guide/ for information about how to use this
    service to create and manage your support cases, and how to call Trusted
    Advisor for results of checks on your resources.
    .
    The types from this library are intended to be used with
    <http://hackage.haskell.org/package/amazonka amazonka>, which provides
    mechanisms for specifying AuthN/AuthZ information and sending requests.
    .
    Use of lenses is required for constructing and manipulating types.
    This is due to the amount of nesting of AWS types and transparency regarding
    de/serialisation into more palatable Haskell values.
    The provided lenses should be compatible with any of the major lens libraries
    such as <http://hackage.haskell.org/package/lens lens> or
    <http://hackage.haskell.org/package/lens-family-core lens-family-core>.
    .
    See "Network.AWS.Support" and the <http://docs.aws.amazon.com/awssupport/latest/APIReference/Welcome.html AWS API Reference>
    to get started.

source-repository head
    type:     git
    location: git://github.com/brendanhay/amazonka.git

library
    default-language:  Haskell2010
    hs-source-dirs:    src gen

    ghc-options:       -Wall

    exposed-modules:
          Network.AWS.Support
        , Network.AWS.Support.AddAttachmentsToSet
        , Network.AWS.Support.AddCommunicationToCase
        , Network.AWS.Support.CreateCase
        , Network.AWS.Support.DescribeAttachment
        , Network.AWS.Support.DescribeCases
        , Network.AWS.Support.DescribeCommunications
        , Network.AWS.Support.DescribeServices
        , Network.AWS.Support.DescribeSeverityLevels
        , Network.AWS.Support.DescribeTrustedAdvisorCheckRefreshStatuses
        , Network.AWS.Support.DescribeTrustedAdvisorCheckResult
        , Network.AWS.Support.DescribeTrustedAdvisorCheckSummaries
        , Network.AWS.Support.DescribeTrustedAdvisorChecks
        , Network.AWS.Support.RefreshTrustedAdvisorCheck
        , Network.AWS.Support.ResolveCase
        , Network.AWS.Support.Types
        , Network.AWS.Support.Waiters

    other-modules:
          Network.AWS.Support.Types.Product
        , Network.AWS.Support.Types.Sum

    build-depends:
<<<<<<< HEAD
          amazonka-core == 1.1.0.*
=======
          amazonka-core == 1.2.0.*
>>>>>>> 05c0c85e
        , base          >= 4.7     && < 5

test-suite amazonka-support-test
    type:              exitcode-stdio-1.0
    default-language:  Haskell2010
    hs-source-dirs:    test
    main-is:           Main.hs

    ghc-options:       -Wall -threaded

    -- This is not comprehensive if modules have manually been added.
    -- It exists to ensure cabal 'somewhat' detects test module changes.
    other-modules:
          Test.AWS.Support
        , Test.AWS.Gen.Support
        , Test.AWS.Support.Internal

    build-depends:
<<<<<<< HEAD
          amazonka-core == 1.1.0
        , amazonka-test == 1.1.0
        , amazonka-support == 1.1.0
=======
          amazonka-core == 1.2.0
        , amazonka-test == 1.2.0
        , amazonka-support == 1.2.0
>>>>>>> 05c0c85e
        , base
        , bytestring
        , lens
        , tasty
        , tasty-hunit
        , text
        , time
        , unordered-containers<|MERGE_RESOLUTION|>--- conflicted
+++ resolved
@@ -1,9 +1,5 @@
 name:                  amazonka-support
-<<<<<<< HEAD
-version:               1.1.0
-=======
 version:               1.2.0
->>>>>>> 05c0c85e
 synopsis:              Amazon Support SDK.
 homepage:              https://github.com/brendanhay/amazonka
 license:               OtherLicense
@@ -119,11 +115,7 @@
         , Network.AWS.Support.Types.Sum
 
     build-depends:
-<<<<<<< HEAD
-          amazonka-core == 1.1.0.*
-=======
           amazonka-core == 1.2.0.*
->>>>>>> 05c0c85e
         , base          >= 4.7     && < 5
 
 test-suite amazonka-support-test
@@ -142,15 +134,9 @@
         , Test.AWS.Support.Internal
 
     build-depends:
-<<<<<<< HEAD
-          amazonka-core == 1.1.0
-        , amazonka-test == 1.1.0
-        , amazonka-support == 1.1.0
-=======
           amazonka-core == 1.2.0
         , amazonka-test == 1.2.0
         , amazonka-support == 1.2.0
->>>>>>> 05c0c85e
         , base
         , bytestring
         , lens
