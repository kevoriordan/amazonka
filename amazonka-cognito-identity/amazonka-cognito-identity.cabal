--- conflicted
+++ resolved
@@ -1,9 +1,5 @@
 name:                  amazonka-cognito-identity
-<<<<<<< HEAD
-version:               1.1.0
-=======
 version:               1.2.0
->>>>>>> 05c0c85e
 synopsis:              Amazon Cognito Identity SDK.
 homepage:              https://github.com/brendanhay/amazonka
 license:               OtherLicense
@@ -107,11 +103,7 @@
         , Network.AWS.CognitoIdentity.Types.Sum
 
     build-depends:
-<<<<<<< HEAD
-          amazonka-core == 1.1.0.*
-=======
           amazonka-core == 1.2.0.*
->>>>>>> 05c0c85e
         , base          >= 4.7     && < 5
 
 test-suite amazonka-cognito-identity-test
@@ -130,15 +122,9 @@
         , Test.AWS.CognitoIdentity.Internal
 
     build-depends:
-<<<<<<< HEAD
-          amazonka-core == 1.1.0
-        , amazonka-test == 1.1.0
-        , amazonka-cognito-identity == 1.1.0
-=======
           amazonka-core == 1.2.0
         , amazonka-test == 1.2.0
         , amazonka-cognito-identity == 1.2.0
->>>>>>> 05c0c85e
         , base
         , bytestring
         , lens
