name:                  amazonka-cognito-identity
<<<<<<< HEAD
version:               0.3.6
=======
version:               1.0.0
>>>>>>> f2a8dbfa
synopsis:              Amazon Cognito Identity SDK.
homepage:              https://github.com/brendanhay/amazonka
license:               OtherLicense
license-file:          LICENSE
author:                Brendan Hay
maintainer:            Brendan Hay <brendan.g.hay@gmail.com>
copyright:             Copyright (c) 2013-2015 Brendan Hay
category:              Network, AWS, Cloud, Distributed Computing
build-type:            Simple
extra-source-files:    README.md
cabal-version:         >= 1.10

description:
    Amazon Cognito

    Amazon Cognito is a web service that delivers scoped temporary
    credentials to mobile devices and other untrusted environments. Amazon
    Cognito uniquely identifies a device and supplies the user with a
    consistent identity over the lifetime of an application.

    Using Amazon Cognito, you can enable authentication with one or more
    third-party identity providers (Facebook, Google, or Login with Amazon),
    and you can also choose to support unauthenticated access from your app.
    Cognito delivers a unique identifier for each user and acts as an OpenID
    token provider trusted by AWS Security Token Service (STS) to access
    temporary, limited-privilege AWS credentials.

    To provide end-user credentials, first make an unsigned call to GetId.
    If the end user is authenticated with one of the supported identity
    providers, set the @Logins@ map with the identity provider token.
    @GetId@ returns a unique identifier for the user.

    Next, make an unsigned call to GetCredentialsForIdentity. This call
    expects the same @Logins@ map as the @GetId@ call, as well as the
    @IdentityID@ originally returned by @GetId@. Assuming your identity pool
    has been configured via the SetIdentityPoolRoles operation,
    @GetCredentialsForIdentity@ will return AWS credentials for your use. If
    your pool has not been configured with @SetIdentityPoolRoles@, or if you
    want to follow legacy flow, make an unsigned call to GetOpenIdToken,
    which returns the OpenID token necessary to call STS and retrieve AWS
    credentials. This call expects the same @Logins@ map as the @GetId@
    call, as well as the @IdentityID@ originally returned by @GetId@. The
    token returned by @GetOpenIdToken@ can be passed to the STS operation
    <http://docs.aws.amazon.com/STS/latest/APIReference/API_AssumeRoleWithWebIdentity.html AssumeRoleWithWebIdentity>
    to retrieve AWS credentials.

    If you want to use Amazon Cognito in an Android, iOS, or Unity
    application, you will probably want to make API calls via the AWS Mobile
    SDK. To learn more, see the
    <http://docs.aws.amazon.com/mobile/index.html AWS Mobile SDK Developer Guide>.
    .
    The types from this library are intended to be used with
    <http://hackage.haskell.org/package/amazonka amazonka>, which provides
    mechanisms for specifying AuthN/AuthZ information and sending requests.
    .
    Use of lenses is required for constructing and manipulating types.
    This is due to the amount of nesting of AWS types and transparency regarding
    de/serialisation into more palatable Haskell values.
    The provided lenses should be compatible with any of the major lens libraries
    such as <http://hackage.haskell.org/package/lens lens> or
    <http://hackage.haskell.org/package/lens-family-core lens-family-core>.
    .
    See "Network.AWS.CognitoIdentity" and the <http://docs.aws.amazon.com/cognitoidentity/latest/APIReference/Welcome.html AWS API Reference>
    to get started.

source-repository head
    type:     git
    location: git://github.com/brendanhay/amazonka.git

library
    default-language:  Haskell2010
    hs-source-dirs:    src gen

    ghc-options:       -Wall

    exposed-modules:
          Network.AWS.CognitoIdentity
        , Network.AWS.CognitoIdentity.CreateIdentityPool
        , Network.AWS.CognitoIdentity.DeleteIdentities
        , Network.AWS.CognitoIdentity.DeleteIdentityPool
        , Network.AWS.CognitoIdentity.DescribeIdentity
        , Network.AWS.CognitoIdentity.DescribeIdentityPool
        , Network.AWS.CognitoIdentity.GetCredentialsForIdentity
        , Network.AWS.CognitoIdentity.GetId
        , Network.AWS.CognitoIdentity.GetIdentityPoolRoles
        , Network.AWS.CognitoIdentity.GetOpenIdToken
        , Network.AWS.CognitoIdentity.GetOpenIdTokenForDeveloperIdentity
        , Network.AWS.CognitoIdentity.ListIdentities
        , Network.AWS.CognitoIdentity.ListIdentityPools
        , Network.AWS.CognitoIdentity.LookupDeveloperIdentity
        , Network.AWS.CognitoIdentity.MergeDeveloperIdentities
        , Network.AWS.CognitoIdentity.SetIdentityPoolRoles
        , Network.AWS.CognitoIdentity.Types
        , Network.AWS.CognitoIdentity.UnlinkDeveloperIdentity
        , Network.AWS.CognitoIdentity.UnlinkIdentity
        , Network.AWS.CognitoIdentity.UpdateIdentityPool
        , Network.AWS.CognitoIdentity.Waiters

    other-modules:
          Network.AWS.CognitoIdentity.Types.Product
        , Network.AWS.CognitoIdentity.Types.Sum

    build-depends:
          amazonka-core == 1.0.0.*
        , base          >= 4.7     && < 5

test-suite amazonka-cognito-identity-test
    type:              exitcode-stdio-1.0
    default-language:  Haskell2010
    hs-source-dirs:    test
    main-is:           Main.hs

    ghc-options:       -Wall -threaded

    -- This is not comprehensive if modules have manually been added.
    -- It exists to ensure cabal 'somewhat' detects test module changes.
    other-modules:
          Test.AWS.CognitoIdentity
        , Test.AWS.Gen.CognitoIdentity
        , Test.AWS.CognitoIdentity.Internal

    build-depends:
<<<<<<< HEAD
          amazonka-core == 0.3.6.*
        , base          >= 4.7     && < 5
=======
          amazonka-core == 1.0.0
        , amazonka-test == 1.0.0
        , amazonka-cognito-identity == 1.0.0
        , base
        , bytestring
        , lens
        , tasty
        , tasty-hunit
        , text
        , time
        , unordered-containers
>>>>>>> f2a8dbfa
<|MERGE_RESOLUTION|>--- conflicted
+++ resolved
@@ -1,9 +1,5 @@
 name:                  amazonka-cognito-identity
-<<<<<<< HEAD
-version:               0.3.6
-=======
 version:               1.0.0
->>>>>>> f2a8dbfa
 synopsis:              Amazon Cognito Identity SDK.
 homepage:              https://github.com/brendanhay/amazonka
 license:               OtherLicense
@@ -126,10 +122,6 @@
         , Test.AWS.CognitoIdentity.Internal
 
     build-depends:
-<<<<<<< HEAD
-          amazonka-core == 0.3.6.*
-        , base          >= 4.7     && < 5
-=======
           amazonka-core == 1.0.0
         , amazonka-test == 1.0.0
         , amazonka-cognito-identity == 1.0.0
@@ -140,5 +132,4 @@
         , tasty-hunit
         , text
         , time
-        , unordered-containers
->>>>>>> f2a8dbfa
+        , unordered-containers