--- conflicted
+++ resolved
@@ -1,9 +1,5 @@
 name:                  amazonka-lambda
-<<<<<<< HEAD
-version:               1.1.0
-=======
 version:               1.2.0
->>>>>>> 05c0c85e
 synopsis:              Amazon Lambda SDK.
 homepage:              https://github.com/brendanhay/amazonka
 license:               OtherLicense
@@ -78,11 +74,7 @@
         , Network.AWS.Lambda.Types.Sum
 
     build-depends:
-<<<<<<< HEAD
-          amazonka-core == 1.1.0.*
-=======
           amazonka-core == 1.2.0.*
->>>>>>> 05c0c85e
         , base          >= 4.7     && < 5
 
 test-suite amazonka-lambda-test
@@ -101,15 +93,9 @@
         , Test.AWS.Lambda.Internal
 
     build-depends:
-<<<<<<< HEAD
-          amazonka-core == 1.1.0
-        , amazonka-test == 1.1.0
-        , amazonka-lambda == 1.1.0
-=======
           amazonka-core == 1.2.0
         , amazonka-test == 1.2.0
         , amazonka-lambda == 1.2.0
->>>>>>> 05c0c85e
         , base
         , bytestring
         , lens
