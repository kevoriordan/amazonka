--- conflicted
+++ resolved
@@ -1,9 +1,5 @@
 name:                  amazonka-lambda
-<<<<<<< HEAD
-version:               0.3.6
-=======
 version:               1.0.0
->>>>>>> f2a8dbfa
 synopsis:              Amazon Lambda SDK.
 homepage:              https://github.com/brendanhay/amazonka
 license:               OtherLicense
@@ -97,10 +93,6 @@
         , Test.AWS.Lambda.Internal
 
     build-depends:
-<<<<<<< HEAD
-          amazonka-core == 0.3.6.*
-        , base          >= 4.7     && < 5
-=======
           amazonka-core == 1.0.0
         , amazonka-test == 1.0.0
         , amazonka-lambda == 1.0.0
@@ -111,5 +103,4 @@
         , tasty-hunit
         , text
         , time
-        , unordered-containers
->>>>>>> f2a8dbfa
+        , unordered-containers