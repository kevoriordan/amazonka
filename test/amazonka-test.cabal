--- conflicted
+++ resolved
@@ -1,9 +1,5 @@
 name:                  amazonka-test
-<<<<<<< HEAD
-version:               1.4.0
-=======
 version:               1.4.1
->>>>>>> 73e1d4ba
 synopsis:              Common functionality for Amazonka library test-suites.
 homepage:              https://github.com/brendanhay/amazonka
 bug-reports:           https://github.com/brendanhay/amazonka/issues
@@ -41,11 +37,7 @@
 
     build-depends:
           aeson                >= 0.8
-<<<<<<< HEAD
-        , amazonka-core        == 1.4.0.*
-=======
         , amazonka-core        == 1.4.1.*
->>>>>>> 73e1d4ba
         , base                 >= 4.7     && < 5
         , bifunctors           >= 4.1
         , bytestring           >= 0.9
