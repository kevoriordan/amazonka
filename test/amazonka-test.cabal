name:                  amazonka-test
<<<<<<< HEAD
version:               1.4.4.2
=======
version:               1.5.0
>>>>>>> 45ef04ed
synopsis:              Common functionality for Amazonka library test-suites.
homepage:              https://github.com/brendanhay/amazonka
bug-reports:           https://github.com/brendanhay/amazonka/issues
license:               MPL-2.0
license-file:          LICENSE
author:                Brendan Hay
maintainer:            Brendan Hay <brendan.g.hay+amazonka@gmail.com>
copyright:             Copyright (c) 2013-2017 Brendan Hay
category:              Network, AWS, Cloud, Distributed Computing
build-type:            Simple
extra-source-files:    README.md
cabal-version:         >= 1.10

description:
    Common functionality depended upon by test suites of the various @amazonka-*@
    service libraries.
    .
    The external interface of this library is stable with respect to the
    downstream Amazonka libraries, only, and as such is not suitable
    for use in non-Amazonka projects.

source-repository head
    type:              git
    location:          git://github.com/brendanhay/amazonka.git
    subdir:            test

library
    default-language:  Haskell2010
    hs-source-dirs:    src

    ghc-options:
        -Wall
        -fwarn-incomplete-uni-patterns
        -fwarn-incomplete-record-updates

    exposed-modules:
          Test.AWS.Assert
        , Test.AWS.Diff
        , Test.AWS.Fixture
        , Test.AWS.Orphans
        , Test.AWS.Prelude
        , Test.AWS.TH

    build-depends:
          aeson                >= 0.8
        , amazonka-core        == 1.5.0.*
        , base                 >= 4.7     && < 5
        , bifunctors           >= 4.1
        , bytestring           >= 0.9
        , case-insensitive     >= 1.2
        , conduit              >= 1.1
        , conduit-extra        >= 1.1
        , groom                >= 0.1.1
        , http-client          >= 0.4.9
        , http-types           >= 0.8
        , process              >= 1.2
        , resourcet            >= 1.1
        , tasty                >= 0.10
        , tasty-hunit          >= 0.9
        , template-haskell     >= 2.5
        , temporary            >= 1.2
        , text                 >= 1.1
        , time                 >= 1.2
        , unordered-containers >= 0.2.5
        , yaml                 >= 0.8.7<|MERGE_RESOLUTION|>--- conflicted
+++ resolved
@@ -1,9 +1,5 @@
 name:                  amazonka-test
-<<<<<<< HEAD
-version:               1.4.4.2
-=======
 version:               1.5.0
->>>>>>> 45ef04ed
 synopsis:              Common functionality for Amazonka library test-suites.
 homepage:              https://github.com/brendanhay/amazonka
 bug-reports:           https://github.com/brendanhay/amazonka/issues
