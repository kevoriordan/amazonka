--- conflicted
+++ resolved
@@ -1,9 +1,5 @@
 name:                  amazonka-route53
-<<<<<<< HEAD
-version:               1.1.0
-=======
 version:               1.2.0
->>>>>>> 05c0c85e
 synopsis:              Amazon Route 53 SDK.
 homepage:              https://github.com/brendanhay/amazonka
 license:               OtherLicense
@@ -89,11 +85,7 @@
         , Network.AWS.Route53.Types.Sum
 
     build-depends:
-<<<<<<< HEAD
-          amazonka-core == 1.1.0.*
-=======
           amazonka-core == 1.2.0.*
->>>>>>> 05c0c85e
         , base          >= 4.7     && < 5
 
 test-suite amazonka-route53-test
@@ -112,15 +104,9 @@
         , Test.AWS.Route53.Internal
 
     build-depends:
-<<<<<<< HEAD
-          amazonka-core == 1.1.0
-        , amazonka-test == 1.1.0
-        , amazonka-route53 == 1.1.0
-=======
           amazonka-core == 1.2.0
         , amazonka-test == 1.2.0
         , amazonka-route53 == 1.2.0
->>>>>>> 05c0c85e
         , base
         , bytestring
         , lens
