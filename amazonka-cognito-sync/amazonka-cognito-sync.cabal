--- conflicted
+++ resolved
@@ -1,9 +1,5 @@
 name:                  amazonka-cognito-sync
-<<<<<<< HEAD
-version:               0.3.6
-=======
 version:               1.0.0
->>>>>>> f2a8dbfa
 synopsis:              Amazon Cognito Sync SDK.
 homepage:              https://github.com/brendanhay/amazonka
 license:               OtherLicense
@@ -112,10 +108,6 @@
         , Test.AWS.CognitoSync.Internal
 
     build-depends:
-<<<<<<< HEAD
-          amazonka-core == 0.3.6.*
-        , base          >= 4.7     && < 5
-=======
           amazonka-core == 1.0.0
         , amazonka-test == 1.0.0
         , amazonka-cognito-sync == 1.0.0
@@ -126,5 +118,4 @@
         , tasty-hunit
         , text
         , time
-        , unordered-containers
->>>>>>> f2a8dbfa
+        , unordered-containers