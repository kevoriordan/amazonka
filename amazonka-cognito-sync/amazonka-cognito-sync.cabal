--- conflicted
+++ resolved
@@ -1,9 +1,5 @@
 name:                  amazonka-cognito-sync
-<<<<<<< HEAD
-version:               1.1.0
-=======
 version:               1.2.0
->>>>>>> 05c0c85e
 synopsis:              Amazon Cognito Sync SDK.
 homepage:              https://github.com/brendanhay/amazonka
 license:               OtherLicense
@@ -93,11 +89,7 @@
         , Network.AWS.CognitoSync.Types.Sum
 
     build-depends:
-<<<<<<< HEAD
-          amazonka-core == 1.1.0.*
-=======
           amazonka-core == 1.2.0.*
->>>>>>> 05c0c85e
         , base          >= 4.7     && < 5
 
 test-suite amazonka-cognito-sync-test
@@ -116,15 +108,9 @@
         , Test.AWS.CognitoSync.Internal
 
     build-depends:
-<<<<<<< HEAD
-          amazonka-core == 1.1.0
-        , amazonka-test == 1.1.0
-        , amazonka-cognito-sync == 1.1.0
-=======
           amazonka-core == 1.2.0
         , amazonka-test == 1.2.0
         , amazonka-cognito-sync == 1.2.0
->>>>>>> 05c0c85e
         , base
         , bytestring
         , lens
