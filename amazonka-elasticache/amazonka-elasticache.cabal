name:                  amazonka-elasticache
<<<<<<< HEAD
version:               1.1.0
=======
version:               1.2.0
>>>>>>> 05c0c85e
synopsis:              Amazon ElastiCache SDK.
homepage:              https://github.com/brendanhay/amazonka
license:               OtherLicense
license-file:          LICENSE
author:                Brendan Hay
maintainer:            Brendan Hay <brendan.g.hay@gmail.com>
copyright:             Copyright (c) 2013-2015 Brendan Hay
category:              Network, AWS, Cloud, Distributed Computing
build-type:            Simple
extra-source-files:    README.md
cabal-version:         >= 1.10

description:
    Amazon ElastiCache

    Amazon ElastiCache is a web service that makes it easier to set up,
    operate, and scale a distributed cache in the cloud.

    With ElastiCache, customers gain all of the benefits of a
    high-performance, in-memory cache with far less of the administrative
    burden of launching and managing a distributed cache. The service makes
    setup, scaling, and cluster failure handling much simpler than in a
    self-managed cache deployment.

    In addition, through integration with Amazon CloudWatch, customers get
    enhanced visibility into the key performance statistics associated with
    their cache and can receive alarms if a part of their cache runs hot.
    .
    The types from this library are intended to be used with
    <http://hackage.haskell.org/package/amazonka amazonka>, which provides
    mechanisms for specifying AuthN/AuthZ information and sending requests.
    .
    Use of lenses is required for constructing and manipulating types.
    This is due to the amount of nesting of AWS types and transparency regarding
    de/serialisation into more palatable Haskell values.
    The provided lenses should be compatible with any of the major lens libraries
    such as <http://hackage.haskell.org/package/lens lens> or
    <http://hackage.haskell.org/package/lens-family-core lens-family-core>.
    .
    See "Network.AWS.ElastiCache" and the <http://docs.aws.amazon.com/AmazonElastiCache/latest/APIReference/Welcome.html AWS API Reference>
    to get started.

source-repository head
    type:     git
    location: git://github.com/brendanhay/amazonka.git

library
    default-language:  Haskell2010
    hs-source-dirs:    src gen

    ghc-options:       -Wall

    exposed-modules:
          Network.AWS.ElastiCache
        , Network.AWS.ElastiCache.AddTagsToResource
        , Network.AWS.ElastiCache.AuthorizeCacheSecurityGroupIngress
        , Network.AWS.ElastiCache.CopySnapshot
        , Network.AWS.ElastiCache.CreateCacheCluster
        , Network.AWS.ElastiCache.CreateCacheParameterGroup
        , Network.AWS.ElastiCache.CreateCacheSecurityGroup
        , Network.AWS.ElastiCache.CreateCacheSubnetGroup
        , Network.AWS.ElastiCache.CreateReplicationGroup
        , Network.AWS.ElastiCache.CreateSnapshot
        , Network.AWS.ElastiCache.DeleteCacheCluster
        , Network.AWS.ElastiCache.DeleteCacheParameterGroup
        , Network.AWS.ElastiCache.DeleteCacheSecurityGroup
        , Network.AWS.ElastiCache.DeleteCacheSubnetGroup
        , Network.AWS.ElastiCache.DeleteReplicationGroup
        , Network.AWS.ElastiCache.DeleteSnapshot
        , Network.AWS.ElastiCache.DescribeCacheClusters
        , Network.AWS.ElastiCache.DescribeCacheEngineVersions
        , Network.AWS.ElastiCache.DescribeCacheParameterGroups
        , Network.AWS.ElastiCache.DescribeCacheParameters
        , Network.AWS.ElastiCache.DescribeCacheSecurityGroups
        , Network.AWS.ElastiCache.DescribeCacheSubnetGroups
        , Network.AWS.ElastiCache.DescribeEngineDefaultParameters
        , Network.AWS.ElastiCache.DescribeEvents
        , Network.AWS.ElastiCache.DescribeReplicationGroups
        , Network.AWS.ElastiCache.DescribeReservedCacheNodes
        , Network.AWS.ElastiCache.DescribeReservedCacheNodesOfferings
        , Network.AWS.ElastiCache.DescribeSnapshots
        , Network.AWS.ElastiCache.ListTagsForResource
        , Network.AWS.ElastiCache.ModifyCacheCluster
        , Network.AWS.ElastiCache.ModifyCacheParameterGroup
        , Network.AWS.ElastiCache.ModifyCacheSubnetGroup
        , Network.AWS.ElastiCache.ModifyReplicationGroup
        , Network.AWS.ElastiCache.PurchaseReservedCacheNodesOffering
        , Network.AWS.ElastiCache.RebootCacheCluster
        , Network.AWS.ElastiCache.RemoveTagsFromResource
        , Network.AWS.ElastiCache.ResetCacheParameterGroup
        , Network.AWS.ElastiCache.RevokeCacheSecurityGroupIngress
        , Network.AWS.ElastiCache.Types
        , Network.AWS.ElastiCache.Waiters

    other-modules:
          Network.AWS.ElastiCache.Types.Product
        , Network.AWS.ElastiCache.Types.Sum

    build-depends:
<<<<<<< HEAD
          amazonka-core == 1.1.0.*
=======
          amazonka-core == 1.2.0.*
>>>>>>> 05c0c85e
        , base          >= 4.7     && < 5

test-suite amazonka-elasticache-test
    type:              exitcode-stdio-1.0
    default-language:  Haskell2010
    hs-source-dirs:    test
    main-is:           Main.hs

    ghc-options:       -Wall -threaded

    -- This is not comprehensive if modules have manually been added.
    -- It exists to ensure cabal 'somewhat' detects test module changes.
    other-modules:
          Test.AWS.ElastiCache
        , Test.AWS.Gen.ElastiCache
        , Test.AWS.ElastiCache.Internal

    build-depends:
<<<<<<< HEAD
          amazonka-core == 1.1.0
        , amazonka-test == 1.1.0
        , amazonka-elasticache == 1.1.0
=======
          amazonka-core == 1.2.0
        , amazonka-test == 1.2.0
        , amazonka-elasticache == 1.2.0
>>>>>>> 05c0c85e
        , base
        , bytestring
        , lens
        , tasty
        , tasty-hunit
        , text
        , time
        , unordered-containers<|MERGE_RESOLUTION|>--- conflicted
+++ resolved
@@ -1,9 +1,5 @@
 name:                  amazonka-elasticache
-<<<<<<< HEAD
-version:               1.1.0
-=======
 version:               1.2.0
->>>>>>> 05c0c85e
 synopsis:              Amazon ElastiCache SDK.
 homepage:              https://github.com/brendanhay/amazonka
 license:               OtherLicense
@@ -103,11 +99,7 @@
         , Network.AWS.ElastiCache.Types.Sum
 
     build-depends:
-<<<<<<< HEAD
-          amazonka-core == 1.1.0.*
-=======
           amazonka-core == 1.2.0.*
->>>>>>> 05c0c85e
         , base          >= 4.7     && < 5
 
 test-suite amazonka-elasticache-test
@@ -126,15 +118,9 @@
         , Test.AWS.ElastiCache.Internal
 
     build-depends:
-<<<<<<< HEAD
-          amazonka-core == 1.1.0
-        , amazonka-test == 1.1.0
-        , amazonka-elasticache == 1.1.0
-=======
           amazonka-core == 1.2.0
         , amazonka-test == 1.2.0
         , amazonka-elasticache == 1.2.0
->>>>>>> 05c0c85e
         , base
         , bytestring
         , lens
