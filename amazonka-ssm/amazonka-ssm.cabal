--- conflicted
+++ resolved
@@ -1,9 +1,5 @@
 name:                  amazonka-ssm
-<<<<<<< HEAD
-version:               1.4.0
-=======
 version:               1.4.1
->>>>>>> 73e1d4ba
 synopsis:              Amazon Simple Systems Management Service SDK.
 homepage:              https://github.com/brendanhay/amazonka
 bug-reports:           https://github.com/brendanhay/amazonka/issues
@@ -191,11 +187,7 @@
         , Network.AWS.SSM.Types.Sum
 
     build-depends:
-<<<<<<< HEAD
-          amazonka-core == 1.4.0.*
-=======
           amazonka-core == 1.4.1.*
->>>>>>> 73e1d4ba
         , base          >= 4.7     && < 5
 
 test-suite amazonka-ssm-test
@@ -215,15 +207,9 @@
         , Test.AWS.SSM.Internal
 
     build-depends:
-<<<<<<< HEAD
-          amazonka-core == 1.4.0.*
-        , amazonka-test == 1.4.0.*
-        , amazonka-ssm == 1.4.0.*
-=======
           amazonka-core == 1.4.1.*
         , amazonka-test == 1.4.1.*
         , amazonka-ssm == 1.4.1.*
->>>>>>> 73e1d4ba
         , base
         , bytestring
         , tasty
