--- conflicted
+++ resolved
@@ -1,9 +1,5 @@
 name:                  amazonka-sts
-<<<<<<< HEAD
-version:               0.3.6
-=======
 version:               1.0.0
->>>>>>> f2a8dbfa
 synopsis:              Amazon Security Token Service SDK.
 homepage:              https://github.com/brendanhay/amazonka
 license:               OtherLicense
@@ -133,10 +129,6 @@
         , Test.AWS.STS.Internal
 
     build-depends:
-<<<<<<< HEAD
-          amazonka-core == 0.3.6.*
-        , base          >= 4.7     && < 5
-=======
           amazonka-core == 1.0.0
         , amazonka-test == 1.0.0
         , amazonka-sts == 1.0.0
@@ -147,5 +139,4 @@
         , tasty-hunit
         , text
         , time
-        , unordered-containers
->>>>>>> f2a8dbfa
+        , unordered-containers