name:                  amazonka-directconnect
<<<<<<< HEAD
version:               0.3.6
=======
version:               1.0.0
>>>>>>> f2a8dbfa
synopsis:              Amazon Direct Connect SDK.
homepage:              https://github.com/brendanhay/amazonka
license:               OtherLicense
license-file:          LICENSE
author:                Brendan Hay
maintainer:            Brendan Hay <brendan.g.hay@gmail.com>
copyright:             Copyright (c) 2013-2015 Brendan Hay
category:              Network, AWS, Cloud, Distributed Computing
build-type:            Simple
extra-source-files:    README.md
cabal-version:         >= 1.10

description:
    AWS Direct Connect makes it easy to establish a dedicated network
    connection from your premises to Amazon Web Services (AWS). Using AWS
    Direct Connect, you can establish private connectivity between AWS and
    your data center, office, or colocation environment, which in many cases
    can reduce your network costs, increase bandwidth throughput, and
    provide a more consistent network experience than Internet-based
    connections.

    The AWS Direct Connect API Reference provides descriptions, syntax, and
    usage examples for each of the actions and data types for AWS Direct
    Connect. Use the following links to get started using the /AWS Direct
    Connect API Reference/:

    -   <http://docs.aws.amazon.com/directconnect/latest/APIReference/API_Operations.html Actions>:
        An alphabetical list of all AWS Direct Connect actions.
    -   <http://docs.aws.amazon.com/directconnect/latest/APIReference/API_Types.html Data Types>:
        An alphabetical list of all AWS Direct Connect data types.
    -   <http://docs.aws.amazon.com/directconnect/latest/APIReference/CommonParameters.html Common Query Parameters>:
        Parameters that all Query actions can use.
    -   <http://docs.aws.amazon.com/directconnect/latest/APIReference/CommonErrors.html Common Errors>:
        Client and server errors that all actions can return.
    .
    The types from this library are intended to be used with
    <http://hackage.haskell.org/package/amazonka amazonka>, which provides
    mechanisms for specifying AuthN/AuthZ information and sending requests.
    .
    Use of lenses is required for constructing and manipulating types.
    This is due to the amount of nesting of AWS types and transparency regarding
    de/serialisation into more palatable Haskell values.
    The provided lenses should be compatible with any of the major lens libraries
    such as <http://hackage.haskell.org/package/lens lens> or
    <http://hackage.haskell.org/package/lens-family-core lens-family-core>.
    .
    See "Network.AWS.DirectConnect" and the <http://docs.aws.amazon.com/directconnect/latest/APIReference/Welcome.html AWS API Reference>
    to get started.

source-repository head
    type:     git
    location: git://github.com/brendanhay/amazonka.git

library
    default-language:  Haskell2010
    hs-source-dirs:    src gen

    ghc-options:       -Wall

    exposed-modules:
          Network.AWS.DirectConnect
        , Network.AWS.DirectConnect.AllocateConnectionOnInterconnect
        , Network.AWS.DirectConnect.AllocatePrivateVirtualInterface
        , Network.AWS.DirectConnect.AllocatePublicVirtualInterface
        , Network.AWS.DirectConnect.ConfirmConnection
        , Network.AWS.DirectConnect.ConfirmPrivateVirtualInterface
        , Network.AWS.DirectConnect.ConfirmPublicVirtualInterface
        , Network.AWS.DirectConnect.CreateConnection
        , Network.AWS.DirectConnect.CreateInterconnect
        , Network.AWS.DirectConnect.CreatePrivateVirtualInterface
        , Network.AWS.DirectConnect.CreatePublicVirtualInterface
        , Network.AWS.DirectConnect.DeleteConnection
        , Network.AWS.DirectConnect.DeleteInterconnect
        , Network.AWS.DirectConnect.DeleteVirtualInterface
        , Network.AWS.DirectConnect.DescribeConnections
        , Network.AWS.DirectConnect.DescribeConnectionsOnInterconnect
        , Network.AWS.DirectConnect.DescribeInterconnects
        , Network.AWS.DirectConnect.DescribeLocations
        , Network.AWS.DirectConnect.DescribeVirtualGateways
        , Network.AWS.DirectConnect.DescribeVirtualInterfaces
        , Network.AWS.DirectConnect.Types
        , Network.AWS.DirectConnect.Waiters

    other-modules:
          Network.AWS.DirectConnect.Types.Product
        , Network.AWS.DirectConnect.Types.Sum

    build-depends:
          amazonka-core == 1.0.0.*
        , base          >= 4.7     && < 5

test-suite amazonka-directconnect-test
    type:              exitcode-stdio-1.0
    default-language:  Haskell2010
    hs-source-dirs:    test
    main-is:           Main.hs

    ghc-options:       -Wall -threaded

    -- This is not comprehensive if modules have manually been added.
    -- It exists to ensure cabal 'somewhat' detects test module changes.
    other-modules:
          Test.AWS.DirectConnect
        , Test.AWS.Gen.DirectConnect
        , Test.AWS.DirectConnect.Internal

    build-depends:
<<<<<<< HEAD
          amazonka-core == 0.3.6.*
        , base          >= 4.7     && < 5
=======
          amazonka-core == 1.0.0
        , amazonka-test == 1.0.0
        , amazonka-directconnect == 1.0.0
        , base
        , bytestring
        , lens
        , tasty
        , tasty-hunit
        , text
        , time
        , unordered-containers
>>>>>>> f2a8dbfa
<|MERGE_RESOLUTION|>--- conflicted
+++ resolved
@@ -1,9 +1,5 @@
 name:                  amazonka-directconnect
-<<<<<<< HEAD
-version:               0.3.6
-=======
 version:               1.0.0
->>>>>>> f2a8dbfa
 synopsis:              Amazon Direct Connect SDK.
 homepage:              https://github.com/brendanhay/amazonka
 license:               OtherLicense
@@ -111,10 +107,6 @@
         , Test.AWS.DirectConnect.Internal
 
     build-depends:
-<<<<<<< HEAD
-          amazonka-core == 0.3.6.*
-        , base          >= 4.7     && < 5
-=======
           amazonka-core == 1.0.0
         , amazonka-test == 1.0.0
         , amazonka-directconnect == 1.0.0
@@ -125,5 +117,4 @@
         , tasty-hunit
         , text
         , time
-        , unordered-containers
->>>>>>> f2a8dbfa
+        , unordered-containers