--- conflicted
+++ resolved
@@ -1,9 +1,5 @@
 name:                  amazonka-iam
-<<<<<<< HEAD
-version:               1.4.0
-=======
 version:               1.4.1
->>>>>>> 73e1d4ba
 synopsis:              Amazon Identity and Access Management SDK.
 homepage:              https://github.com/brendanhay/amazonka
 bug-reports:           https://github.com/brendanhay/amazonka/issues
@@ -223,11 +219,7 @@
         , Network.AWS.IAM.Types.Sum
 
     build-depends:
-<<<<<<< HEAD
-          amazonka-core == 1.4.0.*
-=======
           amazonka-core == 1.4.1.*
->>>>>>> 73e1d4ba
         , base          >= 4.7     && < 5
 
 test-suite amazonka-iam-test
@@ -247,15 +239,9 @@
         , Test.AWS.IAM.Internal
 
     build-depends:
-<<<<<<< HEAD
-          amazonka-core == 1.4.0.*
-        , amazonka-test == 1.4.0.*
-        , amazonka-iam == 1.4.0.*
-=======
           amazonka-core == 1.4.1.*
         , amazonka-test == 1.4.1.*
         , amazonka-iam == 1.4.1.*
->>>>>>> 73e1d4ba
         , base
         , bytestring
         , tasty
