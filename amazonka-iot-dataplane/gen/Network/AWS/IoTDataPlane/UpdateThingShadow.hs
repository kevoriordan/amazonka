{-# LANGUAGE DeriveDataTypeable #-}
{-# LANGUAGE DeriveGeneric      #-}
{-# LANGUAGE OverloadedStrings  #-}
{-# LANGUAGE RecordWildCards    #-}
{-# LANGUAGE TypeFamilies       #-}

{-# OPTIONS_GHC -fno-warn-unused-imports #-}
{-# OPTIONS_GHC -fno-warn-unused-binds   #-}
{-# OPTIONS_GHC -fno-warn-unused-matches #-}

-- Derived from AWS service descriptions, licensed under Apache 2.0.

-- |
-- Module      : Network.AWS.IoTDataPlane.UpdateThingShadow
-- Copyright   : (c) 2013-2015 Brendan Hay
-- License     : Mozilla Public License, v. 2.0.
-- Maintainer  : Brendan Hay <brendan.g.hay@gmail.com>
-- Stability   : auto-generated
-- Portability : non-portable (GHC extensions)
--
-- Updates the thing shadow for the specified thing.
--
-- For more information, see
-- <http://docs.aws.amazon.com/iot/latest/developerguide/API_UpdateThingShadow.html UpdateThingShadow>
-- in the /AWS IoT Developer Guide/.
--
-- /See:/ <https://aws.amazon.com/iot#UpdateThingShadow.html AWS API Reference> for UpdateThingShadow.
module Network.AWS.IoTDataPlane.UpdateThingShadow
    (
    -- * Creating a Request
      updateThingShadow
    , UpdateThingShadow
    -- * Request Lenses
    , utsThingName
    , utsPayload

    -- * Destructuring the Response
    , updateThingShadowResponse
    , UpdateThingShadowResponse
    -- * Response Lenses
    , utsrsPayload
    , utsrsResponseStatus
    ) where

import           Network.AWS.IoTDataPlane.Types
import           Network.AWS.IoTDataPlane.Types.Product
import           Network.AWS.Prelude
import           Network.AWS.Request
import           Network.AWS.Response

-- | The input for the UpdateThingShadow operation.
--
-- /See:/ 'updateThingShadow' smart constructor.
data UpdateThingShadow = UpdateThingShadow'
    { _utsThingName :: !Text
    , _utsPayload   :: !(HashMap Text Value)
<<<<<<< HEAD
    } deriving (Eq,Read,Show,Data,Typeable,Generic)
=======
    } deriving (Eq,Show,Data,Typeable,Generic)
>>>>>>> 405ba700

-- | Creates a value of 'UpdateThingShadow' with the minimum fields required to make a request.
--
-- Use one of the following lenses to modify other fields as desired:
--
-- * 'utsThingName'
--
-- * 'utsPayload'
updateThingShadow
    :: Text -- ^ 'utsThingName'
    -> HashMap Text Value -- ^ 'utsPayload'
    -> UpdateThingShadow
updateThingShadow pThingName_ pPayload_ =
    UpdateThingShadow'
    { _utsThingName = pThingName_
    , _utsPayload = pPayload_
    }

-- | The name of the thing.
utsThingName :: Lens' UpdateThingShadow Text
utsThingName = lens _utsThingName (\ s a -> s{_utsThingName = a});

-- | The state information, in JSON format.
utsPayload :: Lens' UpdateThingShadow (HashMap Text Value)
utsPayload = lens _utsPayload (\ s a -> s{_utsPayload = a});

instance AWSRequest UpdateThingShadow where
        type Rs UpdateThingShadow = UpdateThingShadowResponse
        request = postBody ioTDataPlane
        response
          = receiveJSON
              (\ s h x ->
                 UpdateThingShadowResponse' <$>
                   (pure (Just x)) <*> (pure (fromEnum s)))

instance ToBody UpdateThingShadow where
        toBody = toBody . _utsPayload

instance ToHeaders UpdateThingShadow where
        toHeaders = const mempty

instance ToPath UpdateThingShadow where
        toPath UpdateThingShadow'{..}
          = mconcat ["/things/", toBS _utsThingName, "/shadow"]

instance ToQuery UpdateThingShadow where
        toQuery = const mempty

-- | The output from the UpdateThingShadow operation.
--
-- /See:/ 'updateThingShadowResponse' smart constructor.
data UpdateThingShadowResponse = UpdateThingShadowResponse'
    { _utsrsPayload        :: !(Maybe (HashMap Text Value))
    , _utsrsResponseStatus :: !Int
    } deriving (Eq,Show,Data,Typeable,Generic)

-- | Creates a value of 'UpdateThingShadowResponse' with the minimum fields required to make a request.
--
-- Use one of the following lenses to modify other fields as desired:
--
-- * 'utsrsPayload'
--
-- * 'utsrsResponseStatus'
updateThingShadowResponse
    :: Int -- ^ 'utsrsResponseStatus'
    -> UpdateThingShadowResponse
updateThingShadowResponse pResponseStatus_ =
    UpdateThingShadowResponse'
    { _utsrsPayload = Nothing
    , _utsrsResponseStatus = pResponseStatus_
    }

-- | The state information, in JSON format.
utsrsPayload :: Lens' UpdateThingShadowResponse (Maybe (HashMap Text Value))
utsrsPayload = lens _utsrsPayload (\ s a -> s{_utsrsPayload = a});

-- | The response status code.
utsrsResponseStatus :: Lens' UpdateThingShadowResponse Int
utsrsResponseStatus = lens _utsrsResponseStatus (\ s a -> s{_utsrsResponseStatus = a});<|MERGE_RESOLUTION|>--- conflicted
+++ resolved
@@ -54,11 +54,7 @@
 data UpdateThingShadow = UpdateThingShadow'
     { _utsThingName :: !Text
     , _utsPayload   :: !(HashMap Text Value)
-<<<<<<< HEAD
-    } deriving (Eq,Read,Show,Data,Typeable,Generic)
-=======
     } deriving (Eq,Show,Data,Typeable,Generic)
->>>>>>> 405ba700
 
 -- | Creates a value of 'UpdateThingShadow' with the minimum fields required to make a request.
 --
