--- conflicted
+++ resolved
@@ -1,9 +1,5 @@
 name:                  amazonka-cloudsearch-domains
-<<<<<<< HEAD
-version:               0.3.6
-=======
 version:               1.0.0
->>>>>>> f2a8dbfa
 synopsis:              Amazon CloudSearch Domain SDK.
 homepage:              https://github.com/brendanhay/amazonka
 license:               OtherLicense
@@ -86,10 +82,6 @@
         , Test.AWS.CloudSearchDomains.Internal
 
     build-depends:
-<<<<<<< HEAD
-          amazonka-core == 0.3.6.*
-        , base          >= 4.7     && < 5
-=======
           amazonka-core == 1.0.0
         , amazonka-test == 1.0.0
         , amazonka-cloudsearch-domains == 1.0.0
@@ -100,5 +92,4 @@
         , tasty-hunit
         , text
         , time
-        , unordered-containers
->>>>>>> f2a8dbfa
+        , unordered-containers