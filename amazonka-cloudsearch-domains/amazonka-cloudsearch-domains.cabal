name:                  amazonka-cloudsearch-domains
<<<<<<< HEAD
version:               1.4.0
=======
version:               1.4.1
>>>>>>> 73e1d4ba
synopsis:              Amazon CloudSearch Domain SDK.
homepage:              https://github.com/brendanhay/amazonka
bug-reports:           https://github.com/brendanhay/amazonka/issues
license:               OtherLicense
license-file:          LICENSE
author:                Brendan Hay
maintainer:            Brendan Hay <brendan.g.hay@gmail.com>
copyright:             Copyright (c) 2013-2016 Brendan Hay
category:              Network, AWS, Cloud, Distributed Computing
build-type:            Simple
cabal-version:         >= 1.10
extra-source-files:    README.md fixture/*.yaml fixture/*.proto
description:
    You use the AmazonCloudSearch2013 API to upload documents to a search
    domain and search those documents.

    The endpoints for submitting @UploadDocuments@, @Search@, and @Suggest@
    requests are domain-specific. To get the endpoints for your domain, use
    the Amazon CloudSearch configuration service @DescribeDomains@ action.
    The domain endpoints are also displayed on the domain dashboard in the
    Amazon CloudSearch console. You submit suggest requests to the search
    endpoint.

    For more information, see the
    <http://docs.aws.amazon.com/cloudsearch/latest/developerguide Amazon CloudSearch Developer Guide>.
    .
    The types from this library are intended to be used with
    <http://hackage.haskell.org/package/amazonka amazonka>, which provides
    mechanisms for specifying AuthN/AuthZ information and sending requests.
    .
    Use of lenses is required for constructing and manipulating types.
    This is due to the amount of nesting of AWS types and transparency regarding
    de/serialisation into more palatable Haskell values.
    The provided lenses should be compatible with any of the major lens libraries
    such as <http://hackage.haskell.org/package/lens lens> or
    <http://hackage.haskell.org/package/lens-family-core lens-family-core>.
    .
    See "Network.AWS.CloudSearchDomains" or <https://aws.amazon.com/documentation/ the AWS Documentation>
    to get started.

source-repository head
    type:     git
    location: git://github.com/brendanhay/amazonka.git

library
    default-language:  Haskell2010
    hs-source-dirs:    src gen

    ghc-options:       -Wall

    exposed-modules:
          Network.AWS.CloudSearchDomains
        , Network.AWS.CloudSearchDomains.Search
        , Network.AWS.CloudSearchDomains.Suggest
        , Network.AWS.CloudSearchDomains.Types
        , Network.AWS.CloudSearchDomains.UploadDocuments
        , Network.AWS.CloudSearchDomains.Waiters

    other-modules:
          Network.AWS.CloudSearchDomains.Types.Product
        , Network.AWS.CloudSearchDomains.Types.Sum

    build-depends:
<<<<<<< HEAD
          amazonka-core == 1.4.0.*
=======
          amazonka-core == 1.4.1.*
>>>>>>> 73e1d4ba
        , base          >= 4.7     && < 5

test-suite amazonka-cloudsearch-domains-test
    type:              exitcode-stdio-1.0
    default-language:  Haskell2010
    hs-source-dirs:    test
    main-is:           Main.hs

    ghc-options:       -Wall -threaded

    -- This section is encoded by the template and any modules added by
    -- hand outside these namespaces will not correctly be added to the
    -- distribution package.
    other-modules:
          Test.AWS.CloudSearchDomains
        , Test.AWS.Gen.CloudSearchDomains
        , Test.AWS.CloudSearchDomains.Internal

    build-depends:
<<<<<<< HEAD
          amazonka-core == 1.4.0.*
        , amazonka-test == 1.4.0.*
        , amazonka-cloudsearch-domains == 1.4.0.*
=======
          amazonka-core == 1.4.1.*
        , amazonka-test == 1.4.1.*
        , amazonka-cloudsearch-domains == 1.4.1.*
>>>>>>> 73e1d4ba
        , base
        , bytestring
        , tasty
        , tasty-hunit
        , text
        , time
        , unordered-containers<|MERGE_RESOLUTION|>--- conflicted
+++ resolved
@@ -1,9 +1,5 @@
 name:                  amazonka-cloudsearch-domains
-<<<<<<< HEAD
-version:               1.4.0
-=======
 version:               1.4.1
->>>>>>> 73e1d4ba
 synopsis:              Amazon CloudSearch Domain SDK.
 homepage:              https://github.com/brendanhay/amazonka
 bug-reports:           https://github.com/brendanhay/amazonka/issues
@@ -67,11 +63,7 @@
         , Network.AWS.CloudSearchDomains.Types.Sum
 
     build-depends:
-<<<<<<< HEAD
-          amazonka-core == 1.4.0.*
-=======
           amazonka-core == 1.4.1.*
->>>>>>> 73e1d4ba
         , base          >= 4.7     && < 5
 
 test-suite amazonka-cloudsearch-domains-test
@@ -91,15 +83,9 @@
         , Test.AWS.CloudSearchDomains.Internal
 
     build-depends:
-<<<<<<< HEAD
-          amazonka-core == 1.4.0.*
-        , amazonka-test == 1.4.0.*
-        , amazonka-cloudsearch-domains == 1.4.0.*
-=======
           amazonka-core == 1.4.1.*
         , amazonka-test == 1.4.1.*
         , amazonka-cloudsearch-domains == 1.4.1.*
->>>>>>> 73e1d4ba
         , base
         , bytestring
         , tasty
