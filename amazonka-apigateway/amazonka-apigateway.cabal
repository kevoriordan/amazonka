name:                  amazonka-apigateway
<<<<<<< HEAD
version:               1.4.0
=======
version:               1.4.1
>>>>>>> 73e1d4ba
synopsis:              Amazon API Gateway SDK.
homepage:              https://github.com/brendanhay/amazonka
bug-reports:           https://github.com/brendanhay/amazonka/issues
license:               OtherLicense
license-file:          LICENSE
author:                Brendan Hay
maintainer:            Brendan Hay <brendan.g.hay@gmail.com>
copyright:             Copyright (c) 2013-2016 Brendan Hay
category:              Network, AWS, Cloud, Distributed Computing
build-type:            Simple
cabal-version:         >= 1.10
extra-source-files:    README.md fixture/*.yaml fixture/*.proto
description:
    Amazon API Gateway

    Amazon API Gateway helps developers deliver robust, secure and scalable
    mobile and web application backends. Amazon API Gateway allows
    developers to securely connect mobile and web applications to APIs that
    run on AWS Lambda, Amazon EC2, or other publicly addressable web
    services that are hosted outside of AWS.
    .
    The types from this library are intended to be used with
    <http://hackage.haskell.org/package/amazonka amazonka>, which provides
    mechanisms for specifying AuthN/AuthZ information and sending requests.
    .
    Use of lenses is required for constructing and manipulating types.
    This is due to the amount of nesting of AWS types and transparency regarding
    de/serialisation into more palatable Haskell values.
    The provided lenses should be compatible with any of the major lens libraries
    such as <http://hackage.haskell.org/package/lens lens> or
    <http://hackage.haskell.org/package/lens-family-core lens-family-core>.
    .
    See "Network.AWS.APIGateway" or <https://aws.amazon.com/documentation/ the AWS Documentation>
    to get started.

source-repository head
    type:     git
    location: git://github.com/brendanhay/amazonka.git

library
    default-language:  Haskell2010
    hs-source-dirs:    src gen

    ghc-options:       -Wall

    exposed-modules:
          Network.AWS.APIGateway
        , Network.AWS.APIGateway.CreateAPIKey
        , Network.AWS.APIGateway.CreateAuthorizer
        , Network.AWS.APIGateway.CreateBasePathMapping
        , Network.AWS.APIGateway.CreateDeployment
        , Network.AWS.APIGateway.CreateDomainName
        , Network.AWS.APIGateway.CreateModel
        , Network.AWS.APIGateway.CreateResource
        , Network.AWS.APIGateway.CreateRestAPI
        , Network.AWS.APIGateway.CreateStage
        , Network.AWS.APIGateway.DeleteAPIKey
        , Network.AWS.APIGateway.DeleteAuthorizer
        , Network.AWS.APIGateway.DeleteBasePathMapping
        , Network.AWS.APIGateway.DeleteClientCertificate
        , Network.AWS.APIGateway.DeleteDeployment
        , Network.AWS.APIGateway.DeleteDomainName
        , Network.AWS.APIGateway.DeleteIntegration
        , Network.AWS.APIGateway.DeleteIntegrationResponse
        , Network.AWS.APIGateway.DeleteMethod
        , Network.AWS.APIGateway.DeleteMethodResponse
        , Network.AWS.APIGateway.DeleteModel
        , Network.AWS.APIGateway.DeleteResource
        , Network.AWS.APIGateway.DeleteRestAPI
        , Network.AWS.APIGateway.DeleteStage
        , Network.AWS.APIGateway.FlushStageAuthorizersCache
        , Network.AWS.APIGateway.FlushStageCache
        , Network.AWS.APIGateway.GenerateClientCertificate
        , Network.AWS.APIGateway.GetAPIKey
        , Network.AWS.APIGateway.GetAPIKeys
        , Network.AWS.APIGateway.GetAccount
        , Network.AWS.APIGateway.GetAuthorizer
        , Network.AWS.APIGateway.GetAuthorizers
        , Network.AWS.APIGateway.GetBasePathMapping
        , Network.AWS.APIGateway.GetBasePathMappings
        , Network.AWS.APIGateway.GetClientCertificate
        , Network.AWS.APIGateway.GetClientCertificates
        , Network.AWS.APIGateway.GetDeployment
        , Network.AWS.APIGateway.GetDeployments
        , Network.AWS.APIGateway.GetDomainName
        , Network.AWS.APIGateway.GetDomainNames
        , Network.AWS.APIGateway.GetExport
        , Network.AWS.APIGateway.GetIntegration
        , Network.AWS.APIGateway.GetIntegrationResponse
        , Network.AWS.APIGateway.GetMethod
        , Network.AWS.APIGateway.GetMethodResponse
        , Network.AWS.APIGateway.GetModel
        , Network.AWS.APIGateway.GetModelTemplate
        , Network.AWS.APIGateway.GetModels
        , Network.AWS.APIGateway.GetResource
        , Network.AWS.APIGateway.GetResources
        , Network.AWS.APIGateway.GetRestAPI
        , Network.AWS.APIGateway.GetRestAPIs
        , Network.AWS.APIGateway.GetSDK
        , Network.AWS.APIGateway.GetStage
        , Network.AWS.APIGateway.GetStages
        , Network.AWS.APIGateway.ImportRestAPI
        , Network.AWS.APIGateway.PutIntegration
        , Network.AWS.APIGateway.PutIntegrationResponse
        , Network.AWS.APIGateway.PutMethod
        , Network.AWS.APIGateway.PutMethodResponse
        , Network.AWS.APIGateway.PutRestAPI
        , Network.AWS.APIGateway.TestInvokeAuthorizer
        , Network.AWS.APIGateway.TestInvokeMethod
        , Network.AWS.APIGateway.Types
        , Network.AWS.APIGateway.UpdateAPIKey
        , Network.AWS.APIGateway.UpdateAccount
        , Network.AWS.APIGateway.UpdateAuthorizer
        , Network.AWS.APIGateway.UpdateBasePathMapping
        , Network.AWS.APIGateway.UpdateClientCertificate
        , Network.AWS.APIGateway.UpdateDeployment
        , Network.AWS.APIGateway.UpdateDomainName
        , Network.AWS.APIGateway.UpdateIntegration
        , Network.AWS.APIGateway.UpdateIntegrationResponse
        , Network.AWS.APIGateway.UpdateMethod
        , Network.AWS.APIGateway.UpdateMethodResponse
        , Network.AWS.APIGateway.UpdateModel
        , Network.AWS.APIGateway.UpdateResource
        , Network.AWS.APIGateway.UpdateRestAPI
        , Network.AWS.APIGateway.UpdateStage
        , Network.AWS.APIGateway.Waiters

    other-modules:
          Network.AWS.APIGateway.Types.Product
        , Network.AWS.APIGateway.Types.Sum

    build-depends:
<<<<<<< HEAD
          amazonka-core == 1.4.0.*
=======
          amazonka-core == 1.4.1.*
>>>>>>> 73e1d4ba
        , base          >= 4.7     && < 5

test-suite amazonka-apigateway-test
    type:              exitcode-stdio-1.0
    default-language:  Haskell2010
    hs-source-dirs:    test
    main-is:           Main.hs

    ghc-options:       -Wall -threaded

    -- This section is encoded by the template and any modules added by
    -- hand outside these namespaces will not correctly be added to the
    -- distribution package.
    other-modules:
          Test.AWS.APIGateway
        , Test.AWS.Gen.APIGateway
        , Test.AWS.APIGateway.Internal

    build-depends:
<<<<<<< HEAD
          amazonka-core == 1.4.0.*
        , amazonka-test == 1.4.0.*
        , amazonka-apigateway == 1.4.0.*
=======
          amazonka-core == 1.4.1.*
        , amazonka-test == 1.4.1.*
        , amazonka-apigateway == 1.4.1.*
>>>>>>> 73e1d4ba
        , base
        , bytestring
        , tasty
        , tasty-hunit
        , text
        , time
        , unordered-containers<|MERGE_RESOLUTION|>--- conflicted
+++ resolved
@@ -1,9 +1,5 @@
 name:                  amazonka-apigateway
-<<<<<<< HEAD
-version:               1.4.0
-=======
 version:               1.4.1
->>>>>>> 73e1d4ba
 synopsis:              Amazon API Gateway SDK.
 homepage:              https://github.com/brendanhay/amazonka
 bug-reports:           https://github.com/brendanhay/amazonka/issues
@@ -136,11 +132,7 @@
         , Network.AWS.APIGateway.Types.Sum
 
     build-depends:
-<<<<<<< HEAD
-          amazonka-core == 1.4.0.*
-=======
           amazonka-core == 1.4.1.*
->>>>>>> 73e1d4ba
         , base          >= 4.7     && < 5
 
 test-suite amazonka-apigateway-test
@@ -160,15 +152,9 @@
         , Test.AWS.APIGateway.Internal
 
     build-depends:
-<<<<<<< HEAD
-          amazonka-core == 1.4.0.*
-        , amazonka-test == 1.4.0.*
-        , amazonka-apigateway == 1.4.0.*
-=======
           amazonka-core == 1.4.1.*
         , amazonka-test == 1.4.1.*
         , amazonka-apigateway == 1.4.1.*
->>>>>>> 73e1d4ba
         , base
         , bytestring
         , tasty
