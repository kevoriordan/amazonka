name:                  amazonka-cloudwatch-logs
<<<<<<< HEAD
version:               1.4.0
=======
version:               1.4.1
>>>>>>> 73e1d4ba
synopsis:              Amazon CloudWatch Logs SDK.
homepage:              https://github.com/brendanhay/amazonka
bug-reports:           https://github.com/brendanhay/amazonka/issues
license:               OtherLicense
license-file:          LICENSE
author:                Brendan Hay
maintainer:            Brendan Hay <brendan.g.hay@gmail.com>
copyright:             Copyright (c) 2013-2016 Brendan Hay
category:              Network, AWS, Cloud, Distributed Computing
build-type:            Simple
cabal-version:         >= 1.10
extra-source-files:    README.md fixture/*.yaml fixture/*.proto
description:
    Amazon CloudWatch Logs API Reference

    You can use Amazon CloudWatch Logs to monitor, store, and access your
    log files from Amazon Elastic Compute Cloud (Amazon EC2) instances,
    Amazon CloudTrail, or other sources. You can then retrieve the
    associated log data from CloudWatch Logs using the Amazon CloudWatch
    console, the CloudWatch Logs commands in the AWS CLI, the CloudWatch
    Logs API, or the CloudWatch Logs SDK.

    You can use CloudWatch Logs to:

    -   __Monitor Logs from Amazon EC2 Instances in Real-time__: You can use
        CloudWatch Logs to monitor applications and systems using log data.
        For example, CloudWatch Logs can track the number of errors that
        occur in your application logs and send you a notification whenever
        the rate of errors exceeds a threshold you specify. CloudWatch Logs
        uses your log data for monitoring; so, no code changes are required.
        For example, you can monitor application logs for specific literal
        terms (such as \"NullReferenceException\") or count the number of
        occurrences of a literal term at a particular position in log data
        (such as \"404\" status codes in an Apache access log). When the
        term you are searching for is found, CloudWatch Logs reports the
        data to a Amazon CloudWatch metric that you specify.

    -   __Monitor Amazon CloudTrail Logged Events__: You can create alarms
        in Amazon CloudWatch and receive notifications of particular API
        activity as captured by CloudTrail and use the notification to
        perform troubleshooting.

    -   __Archive Log Data__: You can use CloudWatch Logs to store your log
        data in highly durable storage. You can change the log retention
        setting so that any log events older than this setting are
        automatically deleted. The CloudWatch Logs agent makes it easy to
        quickly send both rotated and non-rotated log data off of a host and
        into the log service. You can then access the raw log data when you
        need it.
    .
    The types from this library are intended to be used with
    <http://hackage.haskell.org/package/amazonka amazonka>, which provides
    mechanisms for specifying AuthN/AuthZ information and sending requests.
    .
    Use of lenses is required for constructing and manipulating types.
    This is due to the amount of nesting of AWS types and transparency regarding
    de/serialisation into more palatable Haskell values.
    The provided lenses should be compatible with any of the major lens libraries
    such as <http://hackage.haskell.org/package/lens lens> or
    <http://hackage.haskell.org/package/lens-family-core lens-family-core>.
    .
    See "Network.AWS.CloudWatchLogs" or <https://aws.amazon.com/documentation/ the AWS Documentation>
    to get started.

source-repository head
    type:     git
    location: git://github.com/brendanhay/amazonka.git

library
    default-language:  Haskell2010
    hs-source-dirs:    src gen

    ghc-options:       -Wall

    exposed-modules:
          Network.AWS.CloudWatchLogs
        , Network.AWS.CloudWatchLogs.CancelExportTask
        , Network.AWS.CloudWatchLogs.CreateExportTask
        , Network.AWS.CloudWatchLogs.CreateLogGroup
        , Network.AWS.CloudWatchLogs.CreateLogStream
        , Network.AWS.CloudWatchLogs.DeleteDestination
        , Network.AWS.CloudWatchLogs.DeleteLogGroup
        , Network.AWS.CloudWatchLogs.DeleteLogStream
        , Network.AWS.CloudWatchLogs.DeleteMetricFilter
        , Network.AWS.CloudWatchLogs.DeleteRetentionPolicy
        , Network.AWS.CloudWatchLogs.DeleteSubscriptionFilter
        , Network.AWS.CloudWatchLogs.DescribeDestinations
        , Network.AWS.CloudWatchLogs.DescribeExportTasks
        , Network.AWS.CloudWatchLogs.DescribeLogGroups
        , Network.AWS.CloudWatchLogs.DescribeLogStreams
        , Network.AWS.CloudWatchLogs.DescribeMetricFilters
        , Network.AWS.CloudWatchLogs.DescribeSubscriptionFilters
        , Network.AWS.CloudWatchLogs.FilterLogEvents
        , Network.AWS.CloudWatchLogs.GetLogEvents
        , Network.AWS.CloudWatchLogs.PutDestination
        , Network.AWS.CloudWatchLogs.PutDestinationPolicy
        , Network.AWS.CloudWatchLogs.PutLogEvents
        , Network.AWS.CloudWatchLogs.PutMetricFilter
        , Network.AWS.CloudWatchLogs.PutRetentionPolicy
        , Network.AWS.CloudWatchLogs.PutSubscriptionFilter
        , Network.AWS.CloudWatchLogs.TestMetricFilter
        , Network.AWS.CloudWatchLogs.Types
        , Network.AWS.CloudWatchLogs.Waiters

    other-modules:
          Network.AWS.CloudWatchLogs.Types.Product
        , Network.AWS.CloudWatchLogs.Types.Sum

    build-depends:
<<<<<<< HEAD
          amazonka-core == 1.4.0.*
=======
          amazonka-core == 1.4.1.*
>>>>>>> 73e1d4ba
        , base          >= 4.7     && < 5

test-suite amazonka-cloudwatch-logs-test
    type:              exitcode-stdio-1.0
    default-language:  Haskell2010
    hs-source-dirs:    test
    main-is:           Main.hs

    ghc-options:       -Wall -threaded

    -- This section is encoded by the template and any modules added by
    -- hand outside these namespaces will not correctly be added to the
    -- distribution package.
    other-modules:
          Test.AWS.CloudWatchLogs
        , Test.AWS.Gen.CloudWatchLogs
        , Test.AWS.CloudWatchLogs.Internal

    build-depends:
<<<<<<< HEAD
          amazonka-core == 1.4.0.*
        , amazonka-test == 1.4.0.*
        , amazonka-cloudwatch-logs == 1.4.0.*
=======
          amazonka-core == 1.4.1.*
        , amazonka-test == 1.4.1.*
        , amazonka-cloudwatch-logs == 1.4.1.*
>>>>>>> 73e1d4ba
        , base
        , bytestring
        , tasty
        , tasty-hunit
        , text
        , time
        , unordered-containers<|MERGE_RESOLUTION|>--- conflicted
+++ resolved
@@ -1,9 +1,5 @@
 name:                  amazonka-cloudwatch-logs
-<<<<<<< HEAD
-version:               1.4.0
-=======
 version:               1.4.1
->>>>>>> 73e1d4ba
 synopsis:              Amazon CloudWatch Logs SDK.
 homepage:              https://github.com/brendanhay/amazonka
 bug-reports:           https://github.com/brendanhay/amazonka/issues
@@ -113,11 +109,7 @@
         , Network.AWS.CloudWatchLogs.Types.Sum
 
     build-depends:
-<<<<<<< HEAD
-          amazonka-core == 1.4.0.*
-=======
           amazonka-core == 1.4.1.*
->>>>>>> 73e1d4ba
         , base          >= 4.7     && < 5
 
 test-suite amazonka-cloudwatch-logs-test
@@ -137,15 +129,9 @@
         , Test.AWS.CloudWatchLogs.Internal
 
     build-depends:
-<<<<<<< HEAD
-          amazonka-core == 1.4.0.*
-        , amazonka-test == 1.4.0.*
-        , amazonka-cloudwatch-logs == 1.4.0.*
-=======
           amazonka-core == 1.4.1.*
         , amazonka-test == 1.4.1.*
         , amazonka-cloudwatch-logs == 1.4.1.*
->>>>>>> 73e1d4ba
         , base
         , bytestring
         , tasty
