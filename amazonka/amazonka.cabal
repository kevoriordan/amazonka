--- conflicted
+++ resolved
@@ -1,9 +1,5 @@
 name:                  amazonka
-<<<<<<< HEAD
-version:               1.1.0
-=======
 version:               1.2.0
->>>>>>> 05c0c85e
 synopsis:              Comprehensive Amazon Web Services SDK
 homepage:              https://github.com/brendanhay/amazonka
 license:               OtherLicense
@@ -58,11 +54,7 @@
         , Network.AWS.Internal.Logger
 
     build-depends:
-<<<<<<< HEAD
-          amazonka-core       == 1.1.0.*
-=======
           amazonka-core       == 1.2.0.*
->>>>>>> 05c0c85e
         , base                >= 4.7     && < 5
         , bytestring          >= 0.9
         , conduit             >= 1.1
