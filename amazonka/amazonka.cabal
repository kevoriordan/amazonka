name:                  amazonka
version:               1.3.5.1
synopsis:              Comprehensive Amazon Web Services SDK.
homepage:              https://github.com/brendanhay/amazonka
bug-reports:           https://github.com/brendanhay/amazonka/issues
license:               OtherLicense
license-file:          LICENSE
author:                Brendan Hay
maintainer:            Brendan Hay <brendan.g.hay@gmail.com>
copyright:             Copyright (c) 2013-2015 Brendan Hay
category:              Network, AWS, Cloud, Distributed Computing
build-type:            Simple
extra-source-files:    README.md CHANGELOG.md
cabal-version:         >= 1.10

description:
    This client library contains request and response logic to communicate
    with Amazon Web Service compatible APIs using the types supplied by the
    various @amazonka-*@ service libraries. See the <http://hackage.haskell.org/packages/#cat:AWS AWS>
    category on Hackage for supported services.
    .
    To get started, import the desired @amazonka-*@ library (such as
    <http://hackage.haskell.org/package/amazonka-ml/docs/Network-AWS-MachineLearning.html Network.AWS.MachineLearning>)
    and one of the following:
    .
    * "Control.Monad.Trans.AWS": The 'AWST' transformer and generalised operations.
    .
    * "Network.AWS": The 'AWS' monad and 'MonadAWS' type class for automatically
    lifting operations when embedded as a layer in a transformer stack.
    .
    GHC 7.8.4 and higher is officially supported.

source-repository head
    type:     git
    location: git://github.com/brendanhay/amazonka.git

library
    default-language:  Haskell2010
    hs-source-dirs:    src

    ghc-options:       -Wall

    exposed-modules:
          Control.Monad.Trans.AWS
        , Network.AWS
        , Network.AWS.Auth
        , Network.AWS.Data
        , Network.AWS.EC2.Metadata
        , Network.AWS.Env
        , Network.AWS.Presign

    other-modules:
          Network.AWS.Internal.Body
        , Network.AWS.Internal.HTTP
        , Network.AWS.Internal.Logger

    build-depends:
          amazonka-core       == 1.3.5.*
        , base                >= 4.7     && < 5
        , bytestring          >= 0.9
        , conduit             >= 1.1
        , conduit-extra       >= 1.1
        , directory           >= 1.2
        , exceptions          >= 0.6
        , http-conduit        >= 2.1.4
        , ini                 >= 0.2
        , lens                >= 4.4
        , mmorph              >= 1
        , monad-control       >= 1
        , mtl                 >= 2.1.3.1
        , resourcet           >= 1.1
<<<<<<< HEAD
        , retry               >= 0.7
=======
        , retry               >= 0.5     && < 0.7
>>>>>>> 04527084
        , text                >= 1.1
        , time                >= 1.2
        , transformers        >= 0.2
        , transformers-base   >= 0.4
        , transformers-compat >= 0.3

test-suite tests
    type:              exitcode-stdio-1.0
    default-language:  Haskell2010
    hs-source-dirs:    test
    main-is:           Main.hs

    ghc-options:       -Wall -threaded

    other-modules:

    build-depends:
          amazonka
        , base
        , tasty
        , tasty-hunit<|MERGE_RESOLUTION|>--- conflicted
+++ resolved
@@ -69,11 +69,7 @@
         , monad-control       >= 1
         , mtl                 >= 2.1.3.1
         , resourcet           >= 1.1
-<<<<<<< HEAD
         , retry               >= 0.7
-=======
-        , retry               >= 0.5     && < 0.7
->>>>>>> 04527084
         , text                >= 1.1
         , time                >= 1.2
         , transformers        >= 0.2
