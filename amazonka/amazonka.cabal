--- conflicted
+++ resolved
@@ -1,9 +1,5 @@
 name:                  amazonka
-<<<<<<< HEAD
-version:               0.3.6
-=======
 version:               1.0.0
->>>>>>> f2a8dbfa
 synopsis:              Comprehensive Amazon Web Services SDK
 homepage:              https://github.com/brendanhay/amazonka
 license:               OtherLicense
@@ -66,11 +62,7 @@
         , Network.AWS.Internal.Logger
 
     build-depends:
-<<<<<<< HEAD
-          amazonka-core       == 0.3.6.*
-=======
           amazonka-core       == 1.0.0.*
->>>>>>> f2a8dbfa
         , base                >= 4.7     && < 5
         , bytestring          >= 0.9
         , conduit             >= 1.1
