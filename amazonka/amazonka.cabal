--- conflicted
+++ resolved
@@ -41,11 +41,7 @@
         , Network.AWS.Internal.Retry
 
     build-depends:
-<<<<<<< HEAD
-          amazonka-core     == 0.1.0.*
-=======
           amazonka-core     == 0.1.1.*
->>>>>>> 7092ecc0
         , base              >= 4.7     && < 5
         , bytestring        >= 0.9
         , conduit           >= 1.1     && < 1.3
