{-# LANGUAGE BangPatterns       #-}
{-# LANGUAGE DeriveDataTypeable #-}
{-# LANGUAGE FlexibleContexts   #-}
{-# LANGUAGE LambdaCase         #-}
{-# LANGUAGE OverloadedStrings  #-}
{-# LANGUAGE RecordWildCards    #-}

-- |
-- Module      : Network.AWS.EC2.Metadata
-- Copyright   : (c) 2013-2017 Brendan Hay
-- License     : Mozilla Public License, v. 2.0.
-- Maintainer  : Brendan Hay <brendan.g.hay+amazonka@gmail.com>
-- Stability   : provisional
-- Portability : non-portable (GHC extensions)
--
-- This module contains functions for retrieving various EC2 metadata from an
-- instance's local metadata endpoint using 'MonadIO' and not one of the AWS
-- specific transformers.
--
-- It is intended to be used when you need to make metadata calls prior to
-- initialisation of the 'Network.AWS.Env.Env'.
module Network.AWS.EC2.Metadata
    (
    -- * EC2 Instance Check
      isEC2

    -- * Retrieving Instance Data
    , dynamic
    , metadata
    , userdata
    , identity

    -- ** Path Constructors
    , Dynamic          (..)
    , Metadata         (..)
    , Mapping          (..)
    , Info             (..)
    , Interface        (..)

    -- ** Identity Document
    , IdentityDocument (..)

    -- *** Lenses
    , devpayProductCodes
    , billingProducts
    , version
    , privateIp
    , availabilityZone
    , region
    , instanceId
    , instanceType
    , accountId
    , imageId
    , kernelId
    , ramdiskId
    , architecture
    , pendingTime
    ) where

import           Control.Monad
import           Control.Monad.Catch
import           Control.Monad.IO.Class
import qualified Data.ByteString.Char8  as BS8
import qualified Data.ByteString.Lazy   as LBS
import           Data.Monoid
import qualified Data.Text              as Text
import           Network.AWS.Data.JSON
import           Network.AWS.Data.Time
import           Network.AWS.Lens       (Lens', lens, mapping)
import           Network.AWS.Prelude    hiding (request)
import           Network.HTTP.Conduit

data Dynamic
    = FWS
    -- ^ Value showing whether the customer has enabled detailed one-minute
    -- monitoring in CloudWatch.
    --
    -- Valid values: enabled | disabled.
    | Document
    -- ^ JSON containing instance attributes, such as instance-id,
    -- private IP address, etc.
    -- /See:/ 'identity', 'InstanceDocument'.
    | PKCS7
    -- ^ Used to verify the document's authenticity and content against the
    -- signature.
    | Signature
      deriving (Eq, Ord, Show, Typeable)

instance ToText Dynamic where
    toText = \case
       FWS       -> "dynamic/fws/instance-monitoring"
       Document  -> "dynamic/instance-identity/document"
       PKCS7     -> "dynamic/instance-identity/pkcs7"
       Signature -> "dynamic/instance-identity/signature"

data Metadata
    = AMIId
    -- ^ The AMI ID used to launch the instance.
    | AMILaunchIndex
    -- ^ If you started more than one instance at the same time, this value
    -- indicates the order in which the instance was launched.
    -- The value of the first instance launched is 0.
    | AMIManifestPath
    -- ^ The path to the AMI's manifest file in Amazon S3.
    -- If you used an Amazon EBS-backed AMI to launch the instance,
    -- the returned result is unknown.
    | AncestorAMIIds
    -- ^ The AMI IDs of any instances that were rebundled to create this AMI.
    -- This value will only exist if the AMI manifest file contained an
    -- ancestor-amis key.
    | BlockDevice !Mapping
    -- ^ See: 'Mapping'
    | Hostname
    -- ^ The private hostname of the instance. In cases where multiple network
    -- interfaces are present, this refers to the eth0 device
    -- (the device for which the device number is 0).
    | IAM !Info
    -- ^ See: 'Info'
    | InstanceAction
    -- ^ Notifies the instance that it should reboot in preparation for bundling.
    -- Valid values: none | shutdown | bundle-pending.
    | InstanceId
    -- ^ The ID of this instance.
    | InstanceType
    -- ^ The type of instance.
    --
    -- See: @InstanceType@
    | KernelId
    -- ^ The ID of the kernel launched with this instance, if applicable.
    | LocalHostname
    -- ^ The private DNS hostname of the instance. In cases where multiple
    -- network interfaces are present, this refers to the eth0 device
    -- (the device for which the device number is 0).
    | LocalIPV4
    -- ^ The private IP address of the instance. In cases where multiple network
    -- interfaces are present, this refers to the eth0 device
    -- (the device for which the device number is 0).
    | MAC
    -- ^ The instance's media access control (MAC) address. In cases where
    -- multiple network interfaces are present, this refers to the eth0 device
    -- (the device for which the device number is 0).
    | Network !Text !Interface
    -- ^ See: 'Interface'
    | AvailabilityZone
    -- ^ The Availability Zone in which the instance launched.
    | ProductCodes
    -- ^ Product codes associated with the instance, if any.
    | PublicHostname
    -- ^ The instance's public DNS. If the instance is in a VPC, this category
    -- is only returned if the enableDnsHostnames attribute is set to true.
    -- For more information, see Using DNS with Your VPC.
    | PublicIPV4
    -- ^ The public IP address. If an Elastic IP address is associated with the
    -- instance, the value returned is the Elastic IP address.
    | OpenSSHKey
    -- ^ Public key. Only available if supplied at instance launch time.
    | RAMDiskId
    -- ^ The ID of the RAM disk specified at launch time, if applicable.
    | ReservationId
    -- ^ ID of the reservation.
    | SecurityGroups
    -- ^ The names of the security groups applied to the instance.
      deriving (Eq, Ord, Show, Typeable)

instance ToText Metadata where
    toText = \case
        AMIId            -> "meta-data/ami-id"
        AMILaunchIndex   -> "meta-data/ami-launch-index"
        AMIManifestPath  -> "meta-data/ami-manifest-path"
        AncestorAMIIds   -> "meta-data/ancestor-ami-ids"
        BlockDevice m    -> "meta-data/block-device-mapping/" <> toText m
        Hostname         -> "meta-data/hostname"
        IAM m            -> "meta-data/iam/" <> toText m
        InstanceAction   -> "meta-data/instance-action"
        InstanceId       -> "meta-data/instance-id"
        InstanceType     -> "meta-data/instance-type"
        KernelId         -> "meta-data/kernel-id"
        LocalHostname    -> "meta-data/local-hostname"
        LocalIPV4        -> "meta-data/local-ipv4"
        MAC              -> "meta-data/mac"
        Network n m      -> "meta-data/network/interfaces/macs/" <> toText n <> "/" <> toText m
        AvailabilityZone -> "meta-data/placement/availability-zone"
        ProductCodes     -> "meta-data/product-codes"
        PublicHostname   -> "meta-data/public-hostname"
        PublicIPV4       -> "meta-data/public-ipv4"
        OpenSSHKey       -> "meta-data/public-keys/0/openssh-key"
        RAMDiskId        -> "meta-data/ramdisk-id"
        ReservationId    -> "meta-data/reservation-id"
        SecurityGroups   -> "meta-data/security-groups"

data Mapping
    = AMI
    -- ^ The virtual device that contains the root/boot file system.
    | EBS !Int
    -- ^ The virtual devices associated with Amazon EBS volumes, if present.
    -- This value is only available in metadata if it is present at launch time.
    -- The N indicates the index of the Amazon EBS volume (such as ebs1 or ebs2).
    | Ephemeral !Int
    -- ^ The virtual devices associated with ephemeral devices, if present.
    -- The N indicates the index of the ephemeral volume.
    | Root
    -- ^ The virtual devices or partitions associated with the root devices,
    -- or partitions on the virtual device, where the root (/ or C:) file system
    -- is associated with the given instance.
    | Swap
    -- ^ The virtual devices associated with swap. Not always present.
      deriving (Eq, Ord, Show, Typeable)

instance ToText Mapping where
    toText = \case
        AMI         -> "ami"
        EBS       n -> "ebs"       <> toText n
        Ephemeral n -> "ephemeral" <> toText n
        Root        -> "root"
        Swap        -> "root"

data Interface
    = IDeviceNumber
    -- ^ The device number associated with that interface. Each interface must
    -- have a unique device number. The device number serves as a hint to device
    -- naming in the instance; for example, device-number is 2 for the eth2 device.
    | IIPV4Associations !Text
    -- ^ The private IPv4 addresses that are associated with each public-ip
    -- address and assigned to that interface.
    | ILocalHostname
    -- ^ The interface's local hostname.
    | ILocalIPV4s
    -- ^ The private IP addresses associated with the interface.
    | IMAC
    -- ^ The instance's MAC address.
    | IOwnerId
    -- ^ The ID of the owner of the network interface. In multiple-interface
    -- environments, an interface can be attached by a third party, such as
    -- Elastic Load Balancing. Traffic on an interface is always billed to
    -- the interface owner.
    | IPublicHostname
    -- ^ The interface's public DNS. If the instance is in a VPC, this category
    -- is only returned if the enableDnsHostnames attribute is set to true.
    -- For more information, see Using DNS with Your VPC.
    | IPublicIPV4s
    -- ^ The Elastic IP addresses associated with the interface. There may be
    -- multiple IP addresses on an instance.
    | ISecurityGroups
    -- ^ Security groups to which the network interface belongs. Returned only
    -- for instances launched into a VPC.
    | ISecurityGroupIds
    -- ^ IDs of the security groups to which the network interface belongs.
    -- Returned only for instances launched into a VPC. For more information on
    -- security groups in the EC2-VPC platform, see Security Groups for Your VPC.
    | ISubnetId
    -- ^ The ID of the subnet in which the interface resides. Returned only for
    -- instances launched into a VPC.
    | ISubnetIPV4_CIDRBlock
    -- ^ The CIDR block of the subnet in which the interface resides. Returned
    -- only for instances launched into a VPC.
    | IVPCId
    -- ^ The ID of the VPC in which the interface resides. Returned only for
    -- instances launched into a VPC.
    | IVPCIPV4_CIDRBlock
    -- ^ The CIDR block of the VPC in which the interface resides. Returned only
    -- for instances launched into a VPC.
      deriving (Eq, Ord, Show, Typeable)

instance ToText Interface where
    toText = \case
        IDeviceNumber         -> "device-number"
        IIPV4Associations ip  -> "ipv4-associations/" <> toText ip
        ILocalHostname        -> "local-hostname"
        ILocalIPV4s           -> "local-ipv4s"
        IMAC                  -> "mac"
        IOwnerId              -> "owner-id"
        IPublicHostname       -> "public-hostname"
        IPublicIPV4s          -> "public-ipv4s"
        ISecurityGroups       -> "security-groups"
        ISecurityGroupIds     -> "security-group-ids"
        ISubnetId             -> "subnet-id"
        ISubnetIPV4_CIDRBlock -> "subnet-ipv4-cidr-block"
        IVPCId                -> "vpc-id"
        IVPCIPV4_CIDRBlock    -> "vpc-ipv4-cidr-block"

data Info
    = Info'
    -- ^ Returns information about the last time the instance profile was updated,
    -- including the instance's LastUpdated date, InstanceProfileArn,
    -- and InstanceProfileId.
    | SecurityCredentials (Maybe Text)
    -- ^ Where role-name is the name of the IAM role associated with the instance.
    -- Returns the temporary security credentials.
    --
    -- See: 'Auth' for JSON deserialisation.
      deriving (Eq, Ord, Show, Typeable)

instance ToText Info where
    toText = \case
        Info'                 -> "info"
        SecurityCredentials r -> "security-credentials/" <> maybe mempty toText r

latest :: Text
latest = "http://169.254.169.254/latest/"

-- | Test whether the underlying host is running on EC2 by
-- making an HTTP request to @http://instance-data/latest@.
isEC2 :: MonadIO m => Manager -> m Bool
isEC2 m = liftIO (req `catch` err)
  where
    req = do
        !_ <- request m "http://instance-data/latest"
        return True

    err :: HttpException -> IO Bool
    err = const (return False)

-- | Retrieve the specified 'Dynamic' data.
--
-- Throws 'HttpException' if HTTP communication fails.
dynamic :: (MonadIO m, MonadThrow m) => Manager -> Dynamic -> m ByteString
dynamic m = get m . mappend latest . toText

-- | Retrieve the specified 'Metadata'.
--
-- Throws 'HttpException' if HTTP communication fails.
metadata :: (MonadIO m, MonadThrow m) => Manager -> Metadata -> m ByteString
metadata m = get m . mappend latest . toText

-- | Retrieve the user data. Returns 'Nothing' if no user data is assigned
-- to the instance.
--
-- Throws 'HttpException' if HTTP communication fails.
userdata :: (MonadIO m, MonadCatch m) => Manager -> m (Maybe ByteString)
userdata m = do
    x <- try $ get m (latest <> "user-data")
    case x of
        Left (HttpExceptionRequest _ (StatusCodeException rs _))
            | fromEnum (responseStatus rs) == 404
                -> return Nothing
        Left  e -> throwM e
        Right b -> return (Just b)

-- | Represents an instance's identity document.
--
-- /Note:/ Fields such as '_instanceType' are represented as unparsed 'Text' and
-- will need to be manually parsed using 'fromText' when the relevant types
-- from a library such as "Network.AWS.EC2" are brought into scope.
data IdentityDocument = IdentityDocument
    { _devpayProductCodes :: Maybe Text
    , _billingProducts    :: Maybe Text
<<<<<<< HEAD
    , _version            :: Text
    , _privateIp          :: Text
=======
    , _version            :: Maybe Text
    , _privateIp          :: Maybe Text
>>>>>>> 45ef04ed
    , _availabilityZone   :: Text
    , _region             :: !Region
    , _instanceId         :: Text
    , _instanceType       :: Text
    , _accountId          :: Text
<<<<<<< HEAD
    , _imageId            :: Text
    , _kernelId           :: Text
    , _ramdiskId          :: Maybe Text
    , _architecture       :: Text
=======
    , _imageId            :: Maybe Text
    , _kernelId           :: Maybe Text
    , _ramdiskId          :: Maybe Text
    , _architecture       :: Maybe Text
    , _pendingTime        :: Maybe ISO8601
>>>>>>> 45ef04ed
    } deriving (Eq, Show)

devpayProductCodes :: Lens' IdentityDocument (Maybe Text)
devpayProductCodes = lens _devpayProductCodes (\s a -> s { _devpayProductCodes = a })

billingProducts :: Lens' IdentityDocument (Maybe Text)
billingProducts = lens _billingProducts (\s a -> s { _billingProducts = a })

version :: Lens' IdentityDocument (Maybe Text)
version = lens _version (\s a -> s { _version = a })

<<<<<<< HEAD
privateIp :: Lens' IdentityDocument Text
=======
privateIp :: Lens' IdentityDocument (Maybe Text)
>>>>>>> 45ef04ed
privateIp = lens _privateIp (\s a -> s { _privateIp = a })

availabilityZone :: Lens' IdentityDocument Text
availabilityZone = lens _availabilityZone (\s a -> s { _availabilityZone = a })

region :: Lens' IdentityDocument Region
region = lens _region (\s a -> s { _region = a })

instanceId :: Lens' IdentityDocument Text
instanceId = lens _instanceId (\s a -> s { _instanceId = a })

instanceType :: Lens' IdentityDocument Text
instanceType = lens _instanceType (\s a -> s { _instanceType = a })

accountId :: Lens' IdentityDocument Text
accountId = lens _accountId (\s a -> s { _accountId = a })

<<<<<<< HEAD
imageId :: Lens' IdentityDocument Text
imageId = lens _imageId (\s a -> s { _imageId = a })

kernelId :: Lens' IdentityDocument Text
=======
imageId :: Lens' IdentityDocument (Maybe Text)
imageId = lens _imageId (\s a -> s { _imageId = a })

kernelId :: Lens' IdentityDocument (Maybe Text)
>>>>>>> 45ef04ed
kernelId = lens _kernelId (\s a -> s { _kernelId = a })

ramdiskId :: Lens' IdentityDocument (Maybe Text)
ramdiskId = lens _ramdiskId (\s a -> s { _ramdiskId = a })

architecture :: Lens' IdentityDocument (Maybe Text)
architecture = lens _architecture (\s a -> s { _architecture = a })

pendingTime :: Lens' IdentityDocument (Maybe UTCTime)
pendingTime = lens _pendingTime (\s a -> s { _pendingTime = a }) . mapping _Time

instance FromJSON IdentityDocument where
    parseJSON = withObject "dynamic/instance-identity/document" $ \o -> do
            _devpayProductCodes <- o .:? "devpayProductCodes"
<<<<<<< HEAD
            _billingProducts    <- o .:?  "billingProducts"
            _privateIp          <- o .:  "privateIp"
            _version            <- o .:  "version"
            _availabilityZone   <- o .: "availabilityZone"
=======
            _billingProducts    <- o .:? "billingProducts"
            _privateIp          <- o .:? "privateIp"
            _version            <- o .:? "version"
            _availabilityZone   <- o .:  "availabilityZone"
>>>>>>> 45ef04ed
            _region             <- o .:  "region"
            _instanceId         <- o .:  "instanceId"
            _instanceType       <- o .:  "instanceType"
            _accountId          <- o .:  "accountId"
<<<<<<< HEAD
            _imageId            <- o .:  "imageId"
            _kernelId           <- o .:  "kernelId"
            _ramdiskId          <- o .:? "ramdiskId"
            _architecture       <- o .:  "architecture"
=======
            _imageId            <- o .:? "imageId"
            _kernelId           <- o .:? "kernelId"
            _ramdiskId          <- o .:? "ramdiskId"
            _architecture       <- o .:? "architecture"
            _pendingTime        <- o .:? "pendingTime"
>>>>>>> 45ef04ed
            pure IdentityDocument{..}

instance ToJSON IdentityDocument where
    toJSON IdentityDocument{..} =
        object
            [ "devpayProductCodes" .= _devpayProductCodes
            , "billingProducts"    .= _billingProducts
            , "privateIp"          .= _privateIp
            , "version"            .= _version
            , "availabilityZone"   .= _availabilityZone
            , "region"             .= _region
            , "instanceId"         .= _instanceId
            , "instanceType"       .= _instanceType
            , "accountId"          .= _accountId
            , "imageId"            .= _imageId
            , "kernelId"           .= _kernelId
            , "ramdiskId"          .= _ramdiskId
            , "architecture"       .= _architecture
            ]

-- | Retrieve the instance's identity document, detailing various EC2 metadata.
--
-- You can alternatively retrieve the raw unparsed identity document by using
-- 'dynamic' and the 'Document' path.
--
-- /See:/ <http://docs.aws.amazon.com/AWSEC2/latest/UserGuide/instance-identity-documents.html AWS Instance Identity Documents>.
identity :: (MonadIO m, MonadThrow m)
         => Manager
         -> m (Either String IdentityDocument)
identity m = (eitherDecode . LBS.fromStrict) `liftM` dynamic m Document

get :: (MonadIO m, MonadThrow m) => Manager -> Text -> m ByteString
get m url = liftIO (strip `liftM` request m url)
  where
    strip bs
        | BS8.isSuffixOf "\n" bs = BS8.init bs
        | otherwise              = bs

request :: Manager -> Text -> IO ByteString
request m url = do
    rq <- parseUrlThrow (Text.unpack url)
    rs <- httpLbs rq m
    return . LBS.toStrict $ responseBody rs<|MERGE_RESOLUTION|>--- conflicted
+++ resolved
@@ -344,30 +344,18 @@
 data IdentityDocument = IdentityDocument
     { _devpayProductCodes :: Maybe Text
     , _billingProducts    :: Maybe Text
-<<<<<<< HEAD
-    , _version            :: Text
-    , _privateIp          :: Text
-=======
     , _version            :: Maybe Text
     , _privateIp          :: Maybe Text
->>>>>>> 45ef04ed
     , _availabilityZone   :: Text
     , _region             :: !Region
     , _instanceId         :: Text
     , _instanceType       :: Text
     , _accountId          :: Text
-<<<<<<< HEAD
-    , _imageId            :: Text
-    , _kernelId           :: Text
-    , _ramdiskId          :: Maybe Text
-    , _architecture       :: Text
-=======
     , _imageId            :: Maybe Text
     , _kernelId           :: Maybe Text
     , _ramdiskId          :: Maybe Text
     , _architecture       :: Maybe Text
     , _pendingTime        :: Maybe ISO8601
->>>>>>> 45ef04ed
     } deriving (Eq, Show)
 
 devpayProductCodes :: Lens' IdentityDocument (Maybe Text)
@@ -379,11 +367,7 @@
 version :: Lens' IdentityDocument (Maybe Text)
 version = lens _version (\s a -> s { _version = a })
 
-<<<<<<< HEAD
-privateIp :: Lens' IdentityDocument Text
-=======
 privateIp :: Lens' IdentityDocument (Maybe Text)
->>>>>>> 45ef04ed
 privateIp = lens _privateIp (\s a -> s { _privateIp = a })
 
 availabilityZone :: Lens' IdentityDocument Text
@@ -401,17 +385,10 @@
 accountId :: Lens' IdentityDocument Text
 accountId = lens _accountId (\s a -> s { _accountId = a })
 
-<<<<<<< HEAD
-imageId :: Lens' IdentityDocument Text
-imageId = lens _imageId (\s a -> s { _imageId = a })
-
-kernelId :: Lens' IdentityDocument Text
-=======
 imageId :: Lens' IdentityDocument (Maybe Text)
 imageId = lens _imageId (\s a -> s { _imageId = a })
 
 kernelId :: Lens' IdentityDocument (Maybe Text)
->>>>>>> 45ef04ed
 kernelId = lens _kernelId (\s a -> s { _kernelId = a })
 
 ramdiskId :: Lens' IdentityDocument (Maybe Text)
@@ -426,33 +403,19 @@
 instance FromJSON IdentityDocument where
     parseJSON = withObject "dynamic/instance-identity/document" $ \o -> do
             _devpayProductCodes <- o .:? "devpayProductCodes"
-<<<<<<< HEAD
-            _billingProducts    <- o .:?  "billingProducts"
-            _privateIp          <- o .:  "privateIp"
-            _version            <- o .:  "version"
-            _availabilityZone   <- o .: "availabilityZone"
-=======
             _billingProducts    <- o .:? "billingProducts"
             _privateIp          <- o .:? "privateIp"
             _version            <- o .:? "version"
             _availabilityZone   <- o .:  "availabilityZone"
->>>>>>> 45ef04ed
             _region             <- o .:  "region"
             _instanceId         <- o .:  "instanceId"
             _instanceType       <- o .:  "instanceType"
             _accountId          <- o .:  "accountId"
-<<<<<<< HEAD
-            _imageId            <- o .:  "imageId"
-            _kernelId           <- o .:  "kernelId"
-            _ramdiskId          <- o .:? "ramdiskId"
-            _architecture       <- o .:  "architecture"
-=======
             _imageId            <- o .:? "imageId"
             _kernelId           <- o .:? "kernelId"
             _ramdiskId          <- o .:? "ramdiskId"
             _architecture       <- o .:? "architecture"
             _pendingTime        <- o .:? "pendingTime"
->>>>>>> 45ef04ed
             pure IdentityDocument{..}
 
 instance ToJSON IdentityDocument where
