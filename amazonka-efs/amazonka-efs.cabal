name:                  amazonka-efs
<<<<<<< HEAD
version:               1.4.0
=======
version:               1.4.1
>>>>>>> 73e1d4ba
synopsis:              Amazon Elastic File System SDK.
homepage:              https://github.com/brendanhay/amazonka
bug-reports:           https://github.com/brendanhay/amazonka/issues
license:               OtherLicense
license-file:          LICENSE
author:                Brendan Hay
maintainer:            Brendan Hay <brendan.g.hay@gmail.com>
copyright:             Copyright (c) 2013-2016 Brendan Hay
category:              Network, AWS, Cloud, Distributed Computing
build-type:            Simple
cabal-version:         >= 1.10
extra-source-files:    README.md fixture/*.yaml fixture/*.proto
description:
    Amazon Elastic File System
    .
    The types from this library are intended to be used with
    <http://hackage.haskell.org/package/amazonka amazonka>, which provides
    mechanisms for specifying AuthN/AuthZ information and sending requests.
    .
    Use of lenses is required for constructing and manipulating types.
    This is due to the amount of nesting of AWS types and transparency regarding
    de/serialisation into more palatable Haskell values.
    The provided lenses should be compatible with any of the major lens libraries
    such as <http://hackage.haskell.org/package/lens lens> or
    <http://hackage.haskell.org/package/lens-family-core lens-family-core>.
    .
    See "Network.AWS.EFS" or <https://aws.amazon.com/documentation/ the AWS Documentation>
    to get started.

source-repository head
    type:     git
    location: git://github.com/brendanhay/amazonka.git

library
    default-language:  Haskell2010
    hs-source-dirs:    src gen

    ghc-options:       -Wall

    exposed-modules:
          Network.AWS.EFS
        , Network.AWS.EFS.CreateFileSystem
        , Network.AWS.EFS.CreateMountTarget
        , Network.AWS.EFS.CreateTags
        , Network.AWS.EFS.DeleteFileSystem
        , Network.AWS.EFS.DeleteMountTarget
        , Network.AWS.EFS.DeleteTags
        , Network.AWS.EFS.DescribeFileSystems
        , Network.AWS.EFS.DescribeMountTargetSecurityGroups
        , Network.AWS.EFS.DescribeMountTargets
        , Network.AWS.EFS.DescribeTags
        , Network.AWS.EFS.ModifyMountTargetSecurityGroups
        , Network.AWS.EFS.Types
        , Network.AWS.EFS.Waiters

    other-modules:
          Network.AWS.EFS.Types.Product
        , Network.AWS.EFS.Types.Sum

    build-depends:
<<<<<<< HEAD
          amazonka-core == 1.4.0.*
=======
          amazonka-core == 1.4.1.*
>>>>>>> 73e1d4ba
        , base          >= 4.7     && < 5

test-suite amazonka-efs-test
    type:              exitcode-stdio-1.0
    default-language:  Haskell2010
    hs-source-dirs:    test
    main-is:           Main.hs

    ghc-options:       -Wall -threaded

    -- This section is encoded by the template and any modules added by
    -- hand outside these namespaces will not correctly be added to the
    -- distribution package.
    other-modules:
          Test.AWS.EFS
        , Test.AWS.Gen.EFS
        , Test.AWS.EFS.Internal

    build-depends:
<<<<<<< HEAD
          amazonka-core == 1.4.0.*
        , amazonka-test == 1.4.0.*
        , amazonka-efs == 1.4.0.*
=======
          amazonka-core == 1.4.1.*
        , amazonka-test == 1.4.1.*
        , amazonka-efs == 1.4.1.*
>>>>>>> 73e1d4ba
        , base
        , bytestring
        , tasty
        , tasty-hunit
        , text
        , time
        , unordered-containers<|MERGE_RESOLUTION|>--- conflicted
+++ resolved
@@ -1,9 +1,5 @@
 name:                  amazonka-efs
-<<<<<<< HEAD
-version:               1.4.0
-=======
 version:               1.4.1
->>>>>>> 73e1d4ba
 synopsis:              Amazon Elastic File System SDK.
 homepage:              https://github.com/brendanhay/amazonka
 bug-reports:           https://github.com/brendanhay/amazonka/issues
@@ -64,11 +60,7 @@
         , Network.AWS.EFS.Types.Sum
 
     build-depends:
-<<<<<<< HEAD
-          amazonka-core == 1.4.0.*
-=======
           amazonka-core == 1.4.1.*
->>>>>>> 73e1d4ba
         , base          >= 4.7     && < 5
 
 test-suite amazonka-efs-test
@@ -88,15 +80,9 @@
         , Test.AWS.EFS.Internal
 
     build-depends:
-<<<<<<< HEAD
-          amazonka-core == 1.4.0.*
-        , amazonka-test == 1.4.0.*
-        , amazonka-efs == 1.4.0.*
-=======
           amazonka-core == 1.4.1.*
         , amazonka-test == 1.4.1.*
         , amazonka-efs == 1.4.1.*
->>>>>>> 73e1d4ba
         , base
         , bytestring
         , tasty
