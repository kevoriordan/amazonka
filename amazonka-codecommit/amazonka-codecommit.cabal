--- conflicted
+++ resolved
@@ -1,9 +1,5 @@
 name:                  amazonka-codecommit
-<<<<<<< HEAD
-version:               1.1.0
-=======
 version:               1.2.0
->>>>>>> 05c0c85e
 synopsis:              Amazon CodeCommit SDK.
 homepage:              https://github.com/brendanhay/amazonka
 license:               OtherLicense
@@ -76,11 +72,7 @@
         , Network.AWS.CodeCommit.Types.Sum
 
     build-depends:
-<<<<<<< HEAD
-          amazonka-core == 1.1.0.*
-=======
           amazonka-core == 1.2.0.*
->>>>>>> 05c0c85e
         , base          >= 4.7     && < 5
 
 test-suite amazonka-codecommit-test
@@ -99,15 +91,9 @@
         , Test.AWS.CodeCommit.Internal
 
     build-depends:
-<<<<<<< HEAD
-          amazonka-core == 1.1.0
-        , amazonka-test == 1.1.0
-        , amazonka-codecommit == 1.1.0
-=======
           amazonka-core == 1.2.0
         , amazonka-test == 1.2.0
         , amazonka-codecommit == 1.2.0
->>>>>>> 05c0c85e
         , base
         , bytestring
         , lens
