name:                  amazonka-core
<<<<<<< HEAD
version:               0.3.6
synopsis:              Core functionality and data types for Amazonka libraries.
=======
version:               1.0.0
synopsis:              Core data types and functionality for Amazonka libraries.
>>>>>>> f2a8dbfa
homepage:              https://github.com/brendanhay/amazonka
license:               OtherLicense
license-file:          LICENSE
author:                Brendan Hay
maintainer:            Brendan Hay <brendan.g.hay@gmail.com>
copyright:             Copyright (c) 2013-2015 Brendan Hay
category:              Network, AWS, Cloud, Distributed Computing
build-type:            Simple
extra-source-files:    README.md
cabal-version:         >= 1.10

description:
    Core data types, functionality and serialisation primitives for
    Amazonka related Amazon Web Services SDKs.
    .
    The external interface of this library is stable with respect to the
    downstream Amazonka libraries, only, and as such is not suitable
    for use in non-Amazonka projects.

source-repository head
    type:              git
    location:          git://github.com/brendanhay/amazonka.git

flag old-locale
    description:       Use old-locale and time < 1.5
    default:           False

library
    default-language:  Haskell2010
    hs-source-dirs:    src

    ghc-options:       -Wall

    exposed-modules:
          Network.AWS.Compat.Locale
        , Network.AWS.Compat.Time
        , Network.AWS.Data.Base64
        , Network.AWS.Data.Body
        , Network.AWS.Data.ByteString
        , Network.AWS.Data.Crypto
        , Network.AWS.Data.Headers
        , Network.AWS.Data.JSON
        , Network.AWS.Data.List1
        , Network.AWS.Data.Log
        , Network.AWS.Data.Map
        , Network.AWS.Data.Numeric
        , Network.AWS.Data.Path
        , Network.AWS.Data.Query
        , Network.AWS.Data.Sensitive
        , Network.AWS.Data.Text
        , Network.AWS.Data.Time
        , Network.AWS.Data.XML
        , Network.AWS.Endpoint
        , Network.AWS.Error
        , Network.AWS.Pager
        , Network.AWS.Prelude
        , Network.AWS.Request
        , Network.AWS.Response
        , Network.AWS.Sign.V2
        , Network.AWS.Sign.V4
        , Network.AWS.Types
        , Network.AWS.Waiter

    build-depends:
          aeson                >= 0.8
        , attoparsec           >= 0.11.3
        , base                 >= 4.7     && < 5
        , bifunctors           >= 4.1
        , bytestring           >= 0.9
        , case-insensitive     >= 1.2
        , conduit              >= 1.1
        , conduit-extra        >= 1.1
        , cryptonite           >= 0.4
        , exceptions           >= 0.6
        , hashable             >= 1.2
        , http-client          >= 0.4.9
        , http-types           >= 0.8
        , lens                 >= 4.4
        , memory               >= 0.6
        , mtl                  >= 2.1.3.1
        , resourcet            >= 1.1
        , scientific           >= 0.3
        , semigroups           >= 0.12
        , tagged               >= 0.7
        , text                 >= 1.1
        , transformers         >= 0.2
        , transformers-compat  >= 0.3
        , unordered-containers >= 0.2.5
        , xml-conduit          >= 1.2
        , xml-types            >= 0.3.4

    if !impl(ghc>=7.9)
        build-depends:
              nats >= 0.1.3

    if flag(old-locale)
        build-depends:
              old-locale == 1.*
            , time       >= 1.2 && < 1.5
    else
        build-depends:
              time       >= 1.5 && < 1.6

test-suite tests
    type:              exitcode-stdio-1.0
    default-language:  Haskell2010
    hs-source-dirs:    test
    main-is:           Main.hs

    ghc-options:       -Wall -threaded

    other-modules:
          Test.AWS.Arbitrary
        , Test.AWS.Data.Base64
        , Test.AWS.Data.List
        , Test.AWS.Data.Maybe
        , Test.AWS.Data.Numeric
        , Test.AWS.Data.Time
        , Test.AWS.Sign.V4
        , Test.AWS.Util

    build-depends:
          aeson
        , amazonka-core
        , base
        , bytestring
        , case-insensitive
        , http-types
        , lens
        , tasty
        , tasty-hunit
        , tasty-quickcheck
        , template-haskell
        , text
        , time
        , QuickCheck
        , quickcheck-unicode<|MERGE_RESOLUTION|>--- conflicted
+++ resolved
@@ -1,11 +1,6 @@
 name:                  amazonka-core
-<<<<<<< HEAD
-version:               0.3.6
-synopsis:              Core functionality and data types for Amazonka libraries.
-=======
 version:               1.0.0
 synopsis:              Core data types and functionality for Amazonka libraries.
->>>>>>> f2a8dbfa
 homepage:              https://github.com/brendanhay/amazonka
 license:               OtherLicense
 license-file:          LICENSE
