{-# LANGUAGE DeriveDataTypeable         #-}
{-# LANGUAGE DeriveGeneric              #-}
{-# LANGUAGE FlexibleContexts           #-}
{-# LANGUAGE GADTs                      #-}
{-# LANGUAGE GeneralizedNewtypeDeriving #-}
{-# LANGUAGE LambdaCase                 #-}
{-# LANGUAGE OverloadedStrings          #-}
{-# LANGUAGE RankNTypes                 #-}
{-# LANGUAGE RecordWildCards            #-}
{-# LANGUAGE TypeFamilies               #-}

-- |
-- Module      : Network.AWS.Types
-- Copyright   : (c) 2013-2015 Brendan Hay
-- License     : Mozilla Public License, v. 2.0.
-- Maintainer  : Brendan Hay <brendan.g.hay@gmail.com>
-- Stability   : provisional
-- Portability : non-portable (GHC extensions)
--
module Network.AWS.Types
    (
    -- * Authentication
    -- ** Credentials
      AccessKey      (..)
    , SecretKey      (..)
    , SessionToken   (..)
    -- ** Environment
    , AuthEnv        (..)
    , Auth           (..)
    , withAuth

    -- * Logging
    , LogLevel       (..)
    , Logger

<<<<<<< HEAD
    -- * Services
    , Abbrev
    , AWSService     (..)
    , Service        (..)
    , serviceOf

    -- * Retries
    , Retry          (..)

    -- * Signing
    , AWSSigner      (..)
    , AWSPresigner   (..)
    , Meta
    , Signed         (..)
    , sgMeta
    , sgRequest
=======
    -- * Signing
    , Algorithm
    , Meta           (..)
    , Signer         (..)
    , Signed         (..)

    -- * Service
    , Abbrev
    , Service        (..)
    , serviceSigner
    , serviceEndpoint
    , serviceTimeout
    , serviceCheck
    , serviceRetry
>>>>>>> 05c0c85e

    -- * Requests
    , AWSRequest     (..)
    , Request        (..)
<<<<<<< HEAD
=======
    , rqService
>>>>>>> 05c0c85e
    , rqMethod
    , rqHeaders
    , rqPath
    , rqQuery
    , rqBody
    , rqSign
    , rqPresign

    -- * Responses
    , Response

    -- * Retries
    , Retry          (..)
    , exponentBase
    , exponentGrowth
    , retryAttempts
    , retryCheck

    -- * Errors
    , AsError        (..)
    , Error          (..)
    -- ** HTTP Errors
    , HttpException
    -- ** Serialize Errors
    , SerializeError (..)
    , serializeAbbrev
    , serializeStatus
    , serializeMessage
    -- ** Service Errors
    , ServiceError   (..)
    , serviceAbbrev
    , serviceStatus
    , serviceHeaders
    , serviceCode
    , serviceMessage
    , serviceRequestId
    -- ** Error Types
<<<<<<< HEAD
    , ErrorCode      (..)
=======
    , ErrorCode
    , errorCode
>>>>>>> 05c0c85e
    , ErrorMessage   (..)
    , RequestId      (..)

    -- * Regions
<<<<<<< HEAD
    , Endpoint       (..)
    , Region         (..)
=======
    , Region         (..)

    -- * Endpoints
    , Endpoint       (..)
    , endpointHost
    , endpointPort
    , endpointSecure
    , endpointScope
>>>>>>> 05c0c85e

    -- * HTTP
    , ClientRequest
    , ClientResponse
    , ResponseBody
    , clientRequest

    -- ** Seconds
    , Seconds         (..)
    , seconds
    , microseconds

    -- * Isomorphisms
    , _Coerce
    , _Default
    ) where

import           Control.Applicative
import           Control.Concurrent           (ThreadId)
import           Control.Exception
import           Control.Exception.Lens       (exception)
import           Control.Lens                 hiding (coerce)
import           Control.Monad.IO.Class
import           Control.Monad.Trans.Resource
import           Data.Aeson                   hiding (Error)
import qualified Data.ByteString              as BS
import           Data.ByteString.Builder      (Builder)
import           Data.Coerce
import           Data.Conduit
import           Data.Data                    (Data, Typeable)
import           Data.Hashable
import           Data.IORef
import           Data.Maybe
import           Data.Monoid
import           Data.Proxy
import           Data.String
import qualified Data.Text                    as Text
import qualified Data.Text.Encoding           as Text
import           Data.Time
import           GHC.Generics                 (Generic)
import           Network.AWS.Data.Body
import           Network.AWS.Data.ByteString
import           Network.AWS.Data.JSON
import           Network.AWS.Data.Log
import           Network.AWS.Data.Path
import           Network.AWS.Data.Query
import           Network.AWS.Data.Text
import           Network.AWS.Data.XML
import           Network.HTTP.Client          hiding (Proxy, Request, Response)
import qualified Network.HTTP.Client          as Client
import           Network.HTTP.Types.Header
import           Network.HTTP.Types.Method
import           Network.HTTP.Types.Status    (Status)
import           Text.XML                     (def)

import           Prelude

-- | A convenience alias to avoid type ambiguity.
type ClientRequest = Client.Request

-- | A convenience alias encapsulating the common 'Response'.
type ClientResponse = Client.Response ResponseBody

-- | A convenience alias encapsulating the common 'Response' body.
type ResponseBody = ResumableSource (ResourceT IO) ByteString

-- | Abbreviated service name.
newtype Abbrev = Abbrev Text
    deriving (Eq, Ord, Show, IsString, FromXML, FromJSON, FromText, ToText, ToLog)

newtype ErrorCode = ErrorCode Text
    deriving (Eq, Ord, Show, ToText, ToLog)

instance IsString ErrorCode where fromString = errorCode . fromString
instance FromJSON ErrorCode where parseJSON  = parseJSONText "ErrorCode"
instance FromXML  ErrorCode where parseXML   = parseXMLText  "ErrorCode"

instance FromText ErrorCode where
    parser = errorCode <$> parser

-- | Construct an 'ErrorCode'.
errorCode :: Text -> ErrorCode
errorCode = ErrorCode . strip . unnamespace
  where
    -- Common suffixes are stripped since the service definitions are ambigiuous
    -- as to whether the error shape's name, or the error code is present
    -- in the response.
    strip x = fromMaybe x $
        Text.stripSuffix "Exception" x <|> Text.stripSuffix "Fault" x

    -- Removing the (potential) leading ...# namespace.
    unnamespace x =
        case Text.break (== '#') x of
            (ns, e) | Text.null e -> ns
                    | otherwise   -> Text.drop 1 e

newtype ErrorMessage = ErrorMessage Text
    deriving (Eq, Ord, Show, IsString, FromXML, FromJSON, FromText, ToText, ToLog)

newtype RequestId = RequestId Text
    deriving (Eq, Ord, Show, IsString, FromXML, FromJSON, FromText, ToText, ToLog)

-- | An error type representing errors that can be attributed to this library.
data Error
    = TransportError HttpException
    | SerializeError SerializeError
    | ServiceError   ServiceError
      deriving (Show, Typeable)

instance Exception Error

instance ToLog Error where
    build = \case
        TransportError e -> build e
        SerializeError e -> build e
        ServiceError   e -> build e

data SerializeError = SerializeError'
    { _serializeAbbrev  :: !Abbrev
    , _serializeStatus  :: !Status
    , _serializeMessage :: String
    } deriving (Eq, Show, Typeable)

instance ToLog SerializeError where
    build SerializeError'{..} = buildLines
        [ "[SerializeError] {"
        , "  service = " <> build _serializeAbbrev
        , "  status  = " <> build _serializeStatus
        , "  message = " <> build _serializeMessage
        , "}"
        ]

serializeAbbrev :: Lens' SerializeError Abbrev
serializeAbbrev = lens _serializeAbbrev (\s a -> s { _serializeAbbrev = a })

serializeStatus :: Lens' SerializeError Status
serializeStatus = lens _serializeStatus (\s a -> s { _serializeStatus = a })

serializeMessage :: Lens' SerializeError String
serializeMessage = lens _serializeMessage (\s a -> s { _serializeMessage = a })

data ServiceError = ServiceError'
    { _serviceAbbrev    :: !Abbrev
    , _serviceStatus    :: !Status
    , _serviceHeaders   :: [Header]
    , _serviceCode      :: !ErrorCode
    , _serviceMessage   :: Maybe ErrorMessage
    , _serviceRequestId :: Maybe RequestId
    } deriving (Eq, Show, Typeable)

instance ToLog ServiceError where
    build ServiceError'{..} = buildLines
        [ "[ServiceError] {"
        , "  service    = " <> build _serviceAbbrev
        , "  status     = " <> build _serviceStatus
        , "  code       = " <> build _serviceCode
        , "  message    = " <> build _serviceMessage
        , "  request-id = " <> build _serviceRequestId
        , "}"
        ]

serviceAbbrev :: Lens' ServiceError Abbrev
serviceAbbrev = lens _serviceAbbrev (\s a -> s { _serviceAbbrev = a })

serviceStatus :: Lens' ServiceError Status
serviceStatus = lens _serviceStatus (\s a -> s { _serviceStatus = a })

serviceHeaders :: Lens' ServiceError [Header]
serviceHeaders = lens _serviceHeaders (\s a -> s { _serviceHeaders = a })

serviceCode :: Lens' ServiceError ErrorCode
serviceCode = lens _serviceCode (\s a -> s { _serviceCode = a })

serviceMessage :: Lens' ServiceError (Maybe ErrorMessage)
serviceMessage = lens _serviceMessage (\s a -> s { _serviceMessage = a })

serviceRequestId :: Lens' ServiceError (Maybe RequestId)
serviceRequestId = lens _serviceRequestId (\s a -> s { _serviceRequestId = a })

class AsError a where
    -- | A general Amazonka error.
    _Error          :: Prism' a Error
    {-# MINIMAL _Error #-}

    -- | An error occured while communicating over HTTP with a remote service.
    _TransportError :: Prism' a HttpException

    -- | A serialisation error occured when attempting to deserialise a response.
    _SerializeError :: Prism' a SerializeError

    -- | A service specific error returned by the remote service.
    _ServiceError   :: Prism' a ServiceError

    _TransportError = _Error . _TransportError
    _SerializeError = _Error . _SerializeError
    _ServiceError   = _Error . _ServiceError

instance AsError SomeException where
    _Error = exception

instance AsError Error where
    _Error = id

    _TransportError = prism TransportError $ \case
        TransportError e -> Right e
        x                -> Left x

    _SerializeError = prism SerializeError $ \case
        SerializeError e -> Right e
        x                -> Left  x

    _ServiceError = prism ServiceError $ \case
        ServiceError e -> Right e
        x              -> Left  x

data Endpoint = Endpoint
    { _endpointHost   :: ByteString
    , _endpointSecure :: !Bool
    , _endpointPort   :: !Int
    , _endpointScope  :: ByteString
    } deriving (Eq, Show, Data, Typeable)

endpointHost :: Lens' Endpoint ByteString
endpointHost = lens _endpointHost (\s a -> s { _endpointHost = a })

endpointSecure :: Lens' Endpoint Bool
endpointSecure = lens _endpointSecure (\s a -> s { _endpointSecure = a })

endpointPort :: Lens' Endpoint Int
endpointPort = lens _endpointPort (\s a -> s { _endpointPort = a })

endpointScope :: Lens' Endpoint ByteString
endpointScope = lens _endpointScope (\s a -> s { _endpointScope = a })

data LogLevel
    = Info  -- ^ Info messages supplied by the user - this level is not emitted by the library.
    | Error -- ^ Error messages only.
    | Debug -- ^ Useful debug information + info + error levels.
    | Trace -- ^ Includes potentially sensitive signing metadata, and non-streaming response bodies.
      deriving (Eq, Ord, Enum, Show, Data, Typeable)
<<<<<<< HEAD
=======

instance FromText LogLevel where
    parser = takeLowerText >>= \case
        "info"  -> pure Info
        "error" -> pure Error
        "debug" -> pure Debug
        "trace" -> pure Trace
        e       -> fromTextError $ "Failure parsing LogLevel from " <> e

instance ToText LogLevel where
    toText = \case
        Info  -> "info"
        Error -> "error"
        Debug -> "debug"
        Trace -> "trace"

instance ToByteString LogLevel
>>>>>>> 05c0c85e

-- | A function threaded through various request and serialisation routines
-- to log informational and debug messages.
type Logger = LogLevel -> Builder -> IO ()

-- | Constants and predicates used to create a 'RetryPolicy'.
data Retry = Exponential
    { _retryBase     :: !Double
    , _retryGrowth   :: !Int
    , _retryAttempts :: !Int
    , _retryCheck    :: ServiceError -> Maybe Text
      -- ^ Returns a descriptive name for logging
      -- if the request should be retried.
    }

exponentBase :: Lens' Retry Double
exponentBase = lens _retryBase (\s a -> s { _retryBase = a })

exponentGrowth :: Lens' Retry Int
exponentGrowth = lens _retryGrowth (\s a -> s { _retryGrowth = a })

retryAttempts :: Lens' Retry Int
retryAttempts = lens _retryAttempts (\s a -> s { _retryAttempts = a })

retryCheck :: Lens' Retry (ServiceError -> Maybe Text)
retryCheck = lens _retryCheck (\s a -> s { _retryCheck = a })

-- | Signing algorithm specific metadata.
data Meta where
    Meta :: ToLog a => a -> Meta

instance ToLog Meta where
   build (Meta m) = build m

-- | A signed 'ClientRequest' and associated metadata specific
-- to the signing algorithm, tagged with the initial request type
-- to be able to obtain the associated response, 'Rs a'.
data Signed a = Signed
    { sgMeta    :: !Meta
    , sgRequest :: !ClientRequest
    }

type Algorithm a = Request a -> AuthEnv -> Region -> UTCTime -> Signed a

data Signer = Signer
    { sgSign    :: forall a. Algorithm a
    , sgPresign :: forall a. Seconds -> Algorithm a
    }

-- | Attributes and functions specific to an AWS service.
data Service = Service
    { _svcAbbrev   :: !Abbrev
    , _svcSigner   :: !Signer
    , _svcPrefix   :: !ByteString
    , _svcVersion  :: !ByteString
    , _svcEndpoint :: !(Region -> Endpoint)
    , _svcTimeout  :: !(Maybe Seconds)
    , _svcCheck    :: !(Status -> Bool)
    , _svcError    :: !(Abbrev -> Status -> [Header] -> LazyByteString -> Error)
    , _svcRetry    :: !Retry
    }

serviceSigner :: Lens' Service Signer
serviceSigner = lens _svcSigner (\s a -> s { _svcSigner = a })

serviceEndpoint :: Setter' Service Endpoint
serviceEndpoint = sets (\f s -> s { _svcEndpoint = \r -> f (_svcEndpoint s r) })

serviceTimeout :: Lens' Service (Maybe Seconds)
serviceTimeout = lens _svcTimeout (\s a -> s { _svcTimeout = a })

serviceCheck :: Lens' Service (Status -> Bool)
serviceCheck = lens _svcCheck (\s a -> s { _svcCheck = a })

serviceRetry :: Lens' Service Retry
serviceRetry = lens _svcRetry (\s a -> s { _svcRetry = a })

-- | Construct a 'ClientRequest' using common parameters such as TLS and prevent
-- throwing errors when receiving erroneous status codes in respones.
clientRequest :: Endpoint -> Maybe Seconds -> ClientRequest
clientRequest e t = def
    { Client.secure          = _endpointSecure e
    , Client.host            = _endpointHost   e
    , Client.port            = _endpointPort   e
    , Client.redirectCount   = 0
    , Client.checkStatus     = \_ _ _ -> Nothing
    , Client.responseTimeout = microseconds <$> t
    }

-- | An unsigned request.
data Request a = Request
    { _rqService :: !Service
    , _rqMethod  :: !StdMethod
    , _rqPath    :: !RawPath
    , _rqQuery   :: !QueryString
    , _rqHeaders :: ![Header]
    , _rqBody    :: !RqBody
    }

rqService :: Lens' (Request a) Service
rqService = lens _rqService (\s a -> s { _rqService = a })

rqBody :: Lens' (Request a) RqBody
rqBody = lens _rqBody (\s a -> s { _rqBody = a })

rqHeaders :: Lens' (Request a) [Header]
rqHeaders = lens _rqHeaders (\s a -> s { _rqHeaders = a })

rqMethod :: Lens' (Request a) StdMethod
rqMethod = lens _rqMethod (\s a -> s { _rqMethod = a })

rqPath :: Lens' (Request a) RawPath
rqPath = lens _rqPath (\s a -> s { _rqPath = a })

rqQuery :: Lens' (Request a) QueryString
rqQuery = lens _rqQuery (\s a -> s { _rqQuery = a })

rqSign :: Algorithm a
rqSign x = sgSign (_svcSigner (_rqService x)) x

rqPresign :: Seconds -> Algorithm a
rqPresign ex x = sgPresign (_svcSigner (_rqService x)) ex x

type Response a = (Status, Rs a)

-- | Specify how a request can be de/serialised.
class AWSRequest a where
    -- | The successful, expected response associated with a request.
    type Rs a :: *

    request  :: a -> Request a
    response :: MonadResource m
             => Logger
             -> Service
             -> Proxy a
             -> ClientResponse
             -> m (Response a)

-- | Access key credential.
newtype AccessKey = AccessKey ByteString
    deriving (Eq, Show, IsString, ToText, ToByteString, ToLog)

-- | Secret key credential.
newtype SecretKey = SecretKey ByteString
    deriving (Eq, IsString, ToText, ToByteString)

-- | A session token used by STS to temporarily authorise access to
-- an AWS resource.
newtype SessionToken = SessionToken ByteString
    deriving (Eq, IsString, ToText, ToByteString)

-- | The authorisation environment.
data AuthEnv = AuthEnv
    { _authAccess :: !AccessKey
    , _authSecret :: !SecretKey
    , _authToken  :: Maybe SessionToken
    , _authExpiry :: Maybe UTCTime
    }

instance ToLog AuthEnv where
    build AuthEnv{..} = buildLines
        [ "[Amazonka Auth] {"
        , "  access key     = ****" <> key _authAccess
        , "  secret key     = ****"
        , "  security token = " <> build (const "****" <$> _authToken :: Maybe Builder)
        , "  expiry         = " <> build _authExpiry
        , "}"
        ]
      where
        -- An attempt to preserve sanity when debugging which keys
        -- have been loaded by the auth module.
        key (AccessKey k) = build . BS.reverse . BS.take 6 $ BS.reverse k

instance FromJSON AuthEnv where
    parseJSON = withObject "AuthEnv" $ \o -> AuthEnv
        <$> f AccessKey (o .: "AccessKeyId")
        <*> f SecretKey (o .: "SecretAccessKey")
        <*> fmap (f SessionToken) (o .:? "Token")
        <*> o .:? "Expiration"
      where
        f g = fmap (g . Text.encodeUtf8)

-- | An authorisation environment containing AWS credentials, and potentially
-- a reference which can be refreshed out-of-band as temporary credentials expire.
data Auth
    = Ref  ThreadId (IORef AuthEnv)
    | Auth AuthEnv

instance ToLog Auth where
    build (Ref t _) = "[Amazonka Auth] { <thread:" <> build (show t) <> "> }"
    build (Auth  e) = build e

withAuth :: MonadIO m => Auth -> (AuthEnv -> m a) -> m a
withAuth (Ref _ r) f = liftIO (readIORef r) >>= f
withAuth (Auth  e) f = f e

-- | The sum of available AWS regions.
data Region
    = Ireland         -- ^ Europe / eu-west-1
    | Frankfurt       -- ^ Europe / eu-central-1
    | Tokyo           -- ^ Asia Pacific / ap-northeast-1
    | Singapore       -- ^ Asia Pacific / ap-southeast-1
    | Sydney          -- ^ Asia Pacific / ap-southeast-2
    | Beijing         -- ^ China / cn-north-1
    | NorthVirginia   -- ^ US / us-east-1
    | NorthCalifornia -- ^ US / us-west-1
    | Oregon          -- ^ US / us-west-2
    | GovCloud        -- ^ AWS GovCloud / us-gov-west-1
    | GovCloudFIPS    -- ^ AWS GovCloud (FIPS 140-2) S3 Only / fips-us-gov-west-1
    | SaoPaulo        -- ^ South America / sa-east-1
      deriving (Eq, Ord, Read, Show, Data, Typeable, Generic)

instance Hashable Region

instance FromText Region where
    parser = takeLowerText >>= \case
        "eu-west-1"          -> pure Ireland
        "eu-central-1"       -> pure Frankfurt
        "ap-northeast-1"     -> pure Tokyo
        "ap-southeast-1"     -> pure Singapore
        "ap-southeast-2"     -> pure Sydney
        "cn-north-1"         -> pure Beijing
        "us-east-1"          -> pure NorthVirginia
        "us-west-2"          -> pure Oregon
        "us-west-1"          -> pure NorthCalifornia
        "us-gov-west-1"      -> pure GovCloud
        "fips-us-gov-west-1" -> pure GovCloudFIPS
        "sa-east-1"          -> pure SaoPaulo
        e                    -> fromTextError $ "Failure parsing Region from " <> e

instance ToText Region where
    toText = \case
        Ireland         -> "eu-west-1"
        Frankfurt       -> "eu-central-1"
        Tokyo           -> "ap-northeast-1"
        Singapore       -> "ap-southeast-1"
        Sydney          -> "ap-southeast-2"
        Beijing         -> "cn-north-1"
        NorthVirginia   -> "us-east-1"
        NorthCalifornia -> "us-west-1"
        Oregon          -> "us-west-2"
        GovCloud        -> "us-gov-west-1"
        GovCloudFIPS    -> "fips-us-gov-west-1"
        SaoPaulo        -> "sa-east-1"

instance ToByteString Region

instance ToLog Region where
    build = build . toBS

instance FromXML Region where parseXML = parseXMLText "Region"
instance ToXML   Region where toXML    = toXMLText

-- | An integral value representing seconds.
newtype Seconds = Seconds Int
    deriving
        ( Eq
        , Ord
        , Read
        , Show
        , Enum
        , Num
        , Bounded
        , Integral
        , Real
        , Data
        , Typeable
        , Generic
        , ToQuery
        , ToByteString
        , ToText
        )

instance ToLog Seconds where
    build s = build (seconds s) <> "s"

seconds :: Seconds -> Int
seconds (Seconds n)
    | n < 0     = 0
    | otherwise = n

microseconds :: Seconds -> Int
microseconds =  (1000000 *) . seconds

_Coerce :: (Coercible a b, Coercible b a) => Iso' a b
_Coerce = iso coerce coerce

-- | Invalid Iso, should be a Prism but exists for ease of composition
-- with the current 'Lens . Iso' chaining to hide internal types from the user.
_Default :: Monoid a => Iso' (Maybe a) a
_Default = iso f Just
  where
    f (Just x) = x
    f Nothing  = mempty<|MERGE_RESOLUTION|>--- conflicted
+++ resolved
@@ -33,24 +33,6 @@
     , LogLevel       (..)
     , Logger
 
-<<<<<<< HEAD
-    -- * Services
-    , Abbrev
-    , AWSService     (..)
-    , Service        (..)
-    , serviceOf
-
-    -- * Retries
-    , Retry          (..)
-
-    -- * Signing
-    , AWSSigner      (..)
-    , AWSPresigner   (..)
-    , Meta
-    , Signed         (..)
-    , sgMeta
-    , sgRequest
-=======
     -- * Signing
     , Algorithm
     , Meta           (..)
@@ -65,15 +47,11 @@
     , serviceTimeout
     , serviceCheck
     , serviceRetry
->>>>>>> 05c0c85e
 
     -- * Requests
     , AWSRequest     (..)
     , Request        (..)
-<<<<<<< HEAD
-=======
     , rqService
->>>>>>> 05c0c85e
     , rqMethod
     , rqHeaders
     , rqPath
@@ -111,20 +89,12 @@
     , serviceMessage
     , serviceRequestId
     -- ** Error Types
-<<<<<<< HEAD
-    , ErrorCode      (..)
-=======
     , ErrorCode
     , errorCode
->>>>>>> 05c0c85e
     , ErrorMessage   (..)
     , RequestId      (..)
 
     -- * Regions
-<<<<<<< HEAD
-    , Endpoint       (..)
-    , Region         (..)
-=======
     , Region         (..)
 
     -- * Endpoints
@@ -133,7 +103,6 @@
     , endpointPort
     , endpointSecure
     , endpointScope
->>>>>>> 05c0c85e
 
     -- * HTTP
     , ClientRequest
@@ -374,8 +343,6 @@
     | Debug -- ^ Useful debug information + info + error levels.
     | Trace -- ^ Includes potentially sensitive signing metadata, and non-streaming response bodies.
       deriving (Eq, Ord, Enum, Show, Data, Typeable)
-<<<<<<< HEAD
-=======
 
 instance FromText LogLevel where
     parser = takeLowerText >>= \case
@@ -393,7 +360,6 @@
         Trace -> "trace"
 
 instance ToByteString LogLevel
->>>>>>> 05c0c85e
 
 -- | A function threaded through various request and serialisation routines
 -- to log informational and debug messages.
