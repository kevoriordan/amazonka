name:                  amazonka-dynamodb
<<<<<<< HEAD
version:               1.4.0
=======
version:               1.4.1
>>>>>>> 73e1d4ba
synopsis:              Amazon DynamoDB SDK.
homepage:              https://github.com/brendanhay/amazonka
bug-reports:           https://github.com/brendanhay/amazonka/issues
license:               OtherLicense
license-file:          LICENSE
author:                Brendan Hay
maintainer:            Brendan Hay <brendan.g.hay@gmail.com>
copyright:             Copyright (c) 2013-2016 Brendan Hay
category:              Network, AWS, Cloud, Distributed Computing
build-type:            Simple
cabal-version:         >= 1.10
extra-source-files:    README.md fixture/*.yaml fixture/*.proto
description:
    Amazon DynamoDB

    This is the Amazon DynamoDB API Reference. This guide provides
    descriptions of the low-level DynamoDB API.

    This guide is intended for use with the following DynamoDB
    documentation:

    -   <http://docs.aws.amazon.com/amazondynamodb/latest/gettingstartedguide/ Amazon DynamoDB Getting Started Guide>
        - provides hands-on exercises that help you learn the basics of
        working with DynamoDB. /If you are new to DynamoDB, we recommend
        that you begin with the Getting Started Guide./

    -   <http://docs.aws.amazon.com/amazondynamodb/latest/developerguide/ Amazon DynamoDB Developer Guide>
        - contains detailed information about DynamoDB concepts, usage, and
        best practices.

    -   <http://docs.aws.amazon.com/dynamodbstreams/latest/APIReference/ Amazon DynamoDB Streams API Reference>
        - provides descriptions and samples of the DynamoDB Streams API.
        (For more information, see
        <http://docs.aws.amazon.com/amazondynamodb/latest/developerguide/Streams.html Capturing Table Activity with DynamoDB Streams>
        in the Amazon DynamoDB Developer Guide.)

    Instead of making the requests to the low-level DynamoDB API directly
    from your application, we recommend that you use the AWS Software
    Development Kits (SDKs). The easy-to-use libraries in the AWS SDKs make
    it unnecessary to call the low-level DynamoDB API directly from your
    application. The libraries take care of request authentication,
    serialization, and connection management. For more information, see
    <http://docs.aws.amazon.com/amazondynamodb/latest/developerguide/UsingAWSSDK.html Using the AWS SDKs with DynamoDB>
    in the Amazon DynamoDB Developer Guide.

    If you decide to code against the low-level DynamoDB API directly, you
    will need to write the necessary code to authenticate your requests. For
    more information on signing your requests, see
    <http://docs.aws.amazon.com/amazondynamodb/latest/developerguide/API.html Using the DynamoDB API>
    in the /Amazon DynamoDB Developer Guide/.

    The following are short descriptions of each low-level API action,
    organized by function.

    __Managing Tables__

    -   /CreateTable/ - Creates a table with user-specified provisioned
        throughput settings. You must define a primary key for the table -
        either a simple primary key (partition key), or a composite primary
        key (partition key and sort key). Optionally, you can create one or
        more secondary indexes, which provide fast data access using non-key
        attributes.

    -   /DescribeTable/ - Returns metadata for a table, such as table size,
        status, and index information.

    -   /UpdateTable/ - Modifies the provisioned throughput settings for a
        table. Optionally, you can modify the provisioned throughput
        settings for global secondary indexes on the table.

    -   /ListTables/ - Returns a list of all tables associated with the
        current AWS account and endpoint.

    -   /DeleteTable/ - Deletes a table and all of its indexes.

    For conceptual information about managing tables, see
    <http://docs.aws.amazon.com/amazondynamodb/latest/developerguide/WorkingWithTables.html Working with Tables>
    in the /Amazon DynamoDB Developer Guide/.

    __Reading Data__

    -   /GetItem/ - Returns a set of attributes for the item that has a
        given primary key. By default, /GetItem/ performs an eventually
        consistent read; however, applications can request a strongly
        consistent read instead.

    -   /BatchGetItem/ - Performs multiple /GetItem/ requests for data items
        using their primary keys, from one table or multiple tables. The
        response from /BatchGetItem/ has a size limit of 16 MB and returns a
        maximum of 100 items. Both eventually consistent and strongly
        consistent reads can be used.

    -   /Query/ - Returns one or more items from a table or a secondary
        index. You must provide a specific value for the partition key. You
        can narrow the scope of the query using comparison operators against
        a sort key value, or on the index key. /Query/ supports either
        eventual or strong consistency. A single response has a size limit
        of 1 MB.

    -   /Scan/ - Reads every item in a table; the result set is eventually
        consistent. You can limit the number of items returned by filtering
        the data attributes, using conditional expressions. /Scan/ can be
        used to enable ad-hoc querying of a table against non-key
        attributes; however, since this is a full table scan without using
        an index, /Scan/ should not be used for any application query use
        case that requires predictable performance.

    For conceptual information about reading data, see
    <http://docs.aws.amazon.com/amazondynamodb/latest/developerguide/WorkingWithItems.html Working with Items>
    and
    <http://docs.aws.amazon.com/amazondynamodb/latest/developerguide/QueryAndScan.html Query and Scan Operations>
    in the /Amazon DynamoDB Developer Guide/.

    __Modifying Data__

    -   /PutItem/ - Creates a new item, or replaces an existing item with a
        new item (including all the attributes). By default, if an item in
        the table already exists with the same primary key, the new item
        completely replaces the existing item. You can use conditional
        operators to replace an item only if its attribute values match
        certain conditions, or to insert a new item only if that item
        doesn\'t already exist.

    -   /UpdateItem/ - Modifies the attributes of an existing item. You can
        also use conditional operators to perform an update only if the
        item\'s attribute values match certain conditions.

    -   /DeleteItem/ - Deletes an item in a table by primary key. You can
        use conditional operators to perform a delete an item only if the
        item\'s attribute values match certain conditions.

    -   /BatchWriteItem/ - Performs multiple /PutItem/ and /DeleteItem/
        requests across multiple tables in a single request. A failure of
        any request(s) in the batch will not cause the entire
        /BatchWriteItem/ operation to fail. Supports batches of up to 25
        items to put or delete, with a maximum total request size of 16 MB.

    For conceptual information about modifying data, see
    <http://docs.aws.amazon.com/amazondynamodb/latest/developerguide/WorkingWithItems.html Working with Items>
    and
    <http://docs.aws.amazon.com/amazondynamodb/latest/developerguide/QueryAndScan.html Query and Scan Operations>
    in the /Amazon DynamoDB Developer Guide/.
    .
    The types from this library are intended to be used with
    <http://hackage.haskell.org/package/amazonka amazonka>, which provides
    mechanisms for specifying AuthN/AuthZ information and sending requests.
    .
    Use of lenses is required for constructing and manipulating types.
    This is due to the amount of nesting of AWS types and transparency regarding
    de/serialisation into more palatable Haskell values.
    The provided lenses should be compatible with any of the major lens libraries
    such as <http://hackage.haskell.org/package/lens lens> or
    <http://hackage.haskell.org/package/lens-family-core lens-family-core>.
    .
    See "Network.AWS.DynamoDB" or <https://aws.amazon.com/documentation/ the AWS Documentation>
    to get started.

source-repository head
    type:     git
    location: git://github.com/brendanhay/amazonka.git

library
    default-language:  Haskell2010
    hs-source-dirs:    src gen

    ghc-options:       -Wall

    exposed-modules:
          Network.AWS.DynamoDB
        , Network.AWS.DynamoDB.BatchGetItem
        , Network.AWS.DynamoDB.BatchWriteItem
        , Network.AWS.DynamoDB.CreateTable
        , Network.AWS.DynamoDB.DeleteItem
        , Network.AWS.DynamoDB.DeleteTable
        , Network.AWS.DynamoDB.DescribeLimits
        , Network.AWS.DynamoDB.DescribeTable
        , Network.AWS.DynamoDB.GetItem
        , Network.AWS.DynamoDB.ListTables
        , Network.AWS.DynamoDB.PutItem
        , Network.AWS.DynamoDB.Query
        , Network.AWS.DynamoDB.Scan
        , Network.AWS.DynamoDB.Types
        , Network.AWS.DynamoDB.UpdateItem
        , Network.AWS.DynamoDB.UpdateTable
        , Network.AWS.DynamoDB.Waiters

    other-modules:
          Network.AWS.DynamoDB.Types.Product
        , Network.AWS.DynamoDB.Types.Sum

    build-depends:
<<<<<<< HEAD
          amazonka-core == 1.4.0.*
=======
          amazonka-core == 1.4.1.*
>>>>>>> 73e1d4ba
        , base          >= 4.7     && < 5

test-suite amazonka-dynamodb-test
    type:              exitcode-stdio-1.0
    default-language:  Haskell2010
    hs-source-dirs:    test
    main-is:           Main.hs

    ghc-options:       -Wall -threaded

    -- This section is encoded by the template and any modules added by
    -- hand outside these namespaces will not correctly be added to the
    -- distribution package.
    other-modules:
          Test.AWS.DynamoDB
        , Test.AWS.Gen.DynamoDB
        , Test.AWS.DynamoDB.Internal

    build-depends:
<<<<<<< HEAD
          amazonka-core == 1.4.0.*
        , amazonka-test == 1.4.0.*
        , amazonka-dynamodb == 1.4.0.*
=======
          amazonka-core == 1.4.1.*
        , amazonka-test == 1.4.1.*
        , amazonka-dynamodb == 1.4.1.*
>>>>>>> 73e1d4ba
        , base
        , bytestring
        , tasty
        , tasty-hunit
        , text
        , time
        , unordered-containers<|MERGE_RESOLUTION|>--- conflicted
+++ resolved
@@ -1,9 +1,5 @@
 name:                  amazonka-dynamodb
-<<<<<<< HEAD
-version:               1.4.0
-=======
 version:               1.4.1
->>>>>>> 73e1d4ba
 synopsis:              Amazon DynamoDB SDK.
 homepage:              https://github.com/brendanhay/amazonka
 bug-reports:           https://github.com/brendanhay/amazonka/issues
@@ -195,11 +191,7 @@
         , Network.AWS.DynamoDB.Types.Sum
 
     build-depends:
-<<<<<<< HEAD
-          amazonka-core == 1.4.0.*
-=======
           amazonka-core == 1.4.1.*
->>>>>>> 73e1d4ba
         , base          >= 4.7     && < 5
 
 test-suite amazonka-dynamodb-test
@@ -219,15 +211,9 @@
         , Test.AWS.DynamoDB.Internal
 
     build-depends:
-<<<<<<< HEAD
-          amazonka-core == 1.4.0.*
-        , amazonka-test == 1.4.0.*
-        , amazonka-dynamodb == 1.4.0.*
-=======
           amazonka-core == 1.4.1.*
         , amazonka-test == 1.4.1.*
         , amazonka-dynamodb == 1.4.1.*
->>>>>>> 73e1d4ba
         , base
         , bytestring
         , tasty
