--- conflicted
+++ resolved
@@ -1,9 +1,5 @@
 name:                  amazonka-ses
-<<<<<<< HEAD
-version:               1.4.0
-=======
 version:               1.4.1
->>>>>>> 73e1d4ba
 synopsis:              Amazon Simple Email Service SDK.
 homepage:              https://github.com/brendanhay/amazonka
 bug-reports:           https://github.com/brendanhay/amazonka/issues
@@ -102,11 +98,7 @@
         , Network.AWS.SES.Types.Sum
 
     build-depends:
-<<<<<<< HEAD
-          amazonka-core == 1.4.0.*
-=======
           amazonka-core == 1.4.1.*
->>>>>>> 73e1d4ba
         , base          >= 4.7     && < 5
 
 test-suite amazonka-ses-test
@@ -126,15 +118,9 @@
         , Test.AWS.SES.Internal
 
     build-depends:
-<<<<<<< HEAD
-          amazonka-core == 1.4.0.*
-        , amazonka-test == 1.4.0.*
-        , amazonka-ses == 1.4.0.*
-=======
           amazonka-core == 1.4.1.*
         , amazonka-test == 1.4.1.*
         , amazonka-ses == 1.4.1.*
->>>>>>> 73e1d4ba
         , base
         , bytestring
         , tasty
