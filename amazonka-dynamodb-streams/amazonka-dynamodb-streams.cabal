name:                  amazonka-dynamodb-streams
<<<<<<< HEAD
version:               1.1.0
=======
version:               1.2.0
>>>>>>> 05c0c85e
synopsis:              Amazon DynamoDB Streams SDK.
homepage:              https://github.com/brendanhay/amazonka
license:               OtherLicense
license-file:          LICENSE
author:                Brendan Hay
maintainer:            Brendan Hay <brendan.g.hay@gmail.com>
copyright:             Copyright (c) 2013-2015 Brendan Hay
category:              Network, AWS, Cloud, Distributed Computing
build-type:            Simple
extra-source-files:    README.md
cabal-version:         >= 1.10

description:
    Amazon DynamoDB Streams

    This is the Amazon DynamoDB Streams API Reference. This guide describes
    the low-level API actions for accessing streams and processing stream
    records. For information about application development with DynamoDB
    Streams, see the
    <http://docs.aws.amazon.com/amazondynamodb/latest/developerguide//Streams.html Amazon DynamoDB Developer Guide>.

    Note that this document is intended for use with the following DynamoDB
    documentation:

    -   <http://docs.aws.amazon.com/amazondynamodb/latest/developerguide/ Amazon DynamoDB Developer Guide>

    -   <http://docs.aws.amazon.com/amazondynamodb/latest/APIReference/ Amazon DynamoDB API Reference>

    The following are short descriptions of each low-level DynamoDB Streams
    API action, organized by function.

    -   /DescribeStream/ - Returns detailed information about a particular
        stream.

    -   /GetRecords/ - Retrieves the stream records from within a shard.

    -   /GetShardIterator/ - Returns information on how to retrieve the
        streams record from a shard with a given shard ID.

    -   /ListStreams/ - Returns a list of all the streams associated with
        the current AWS account and endpoint.
    .
    The types from this library are intended to be used with
    <http://hackage.haskell.org/package/amazonka amazonka>, which provides
    mechanisms for specifying AuthN/AuthZ information and sending requests.
    .
    Use of lenses is required for constructing and manipulating types.
    This is due to the amount of nesting of AWS types and transparency regarding
    de/serialisation into more palatable Haskell values.
    The provided lenses should be compatible with any of the major lens libraries
    such as <http://hackage.haskell.org/package/lens lens> or
    <http://hackage.haskell.org/package/lens-family-core lens-family-core>.
    .
    See "Network.AWS.DynamoDBStreams" and the <http://dynamodb-preview.s3-website-us-west-2.amazonaws.com/docs/streams-api/Welcome.html AWS API Reference>
    to get started.

source-repository head
    type:     git
    location: git://github.com/brendanhay/amazonka.git

library
    default-language:  Haskell2010
    hs-source-dirs:    src gen

    ghc-options:       -Wall

    exposed-modules:
          Network.AWS.DynamoDBStreams
        , Network.AWS.DynamoDBStreams.DescribeStream
        , Network.AWS.DynamoDBStreams.GetRecords
        , Network.AWS.DynamoDBStreams.GetShardIterator
        , Network.AWS.DynamoDBStreams.ListStreams
        , Network.AWS.DynamoDBStreams.Types
        , Network.AWS.DynamoDBStreams.Waiters

    other-modules:
          Network.AWS.DynamoDBStreams.Types.Product
        , Network.AWS.DynamoDBStreams.Types.Sum

    build-depends:
<<<<<<< HEAD
          amazonka-core == 1.1.0.*
=======
          amazonka-core == 1.2.0.*
>>>>>>> 05c0c85e
        , base          >= 4.7     && < 5

test-suite amazonka-dynamodb-streams-test
    type:              exitcode-stdio-1.0
    default-language:  Haskell2010
    hs-source-dirs:    test
    main-is:           Main.hs

    ghc-options:       -Wall -threaded

    -- This is not comprehensive if modules have manually been added.
    -- It exists to ensure cabal 'somewhat' detects test module changes.
    other-modules:
          Test.AWS.DynamoDBStreams
        , Test.AWS.Gen.DynamoDBStreams
        , Test.AWS.DynamoDBStreams.Internal

    build-depends:
<<<<<<< HEAD
          amazonka-core == 1.1.0
        , amazonka-test == 1.1.0
        , amazonka-dynamodb-streams == 1.1.0
=======
          amazonka-core == 1.2.0
        , amazonka-test == 1.2.0
        , amazonka-dynamodb-streams == 1.2.0
>>>>>>> 05c0c85e
        , base
        , bytestring
        , lens
        , tasty
        , tasty-hunit
        , text
        , time
        , unordered-containers<|MERGE_RESOLUTION|>--- conflicted
+++ resolved
@@ -1,9 +1,5 @@
 name:                  amazonka-dynamodb-streams
-<<<<<<< HEAD
-version:               1.1.0
-=======
 version:               1.2.0
->>>>>>> 05c0c85e
 synopsis:              Amazon DynamoDB Streams SDK.
 homepage:              https://github.com/brendanhay/amazonka
 license:               OtherLicense
@@ -84,11 +80,7 @@
         , Network.AWS.DynamoDBStreams.Types.Sum
 
     build-depends:
-<<<<<<< HEAD
-          amazonka-core == 1.1.0.*
-=======
           amazonka-core == 1.2.0.*
->>>>>>> 05c0c85e
         , base          >= 4.7     && < 5
 
 test-suite amazonka-dynamodb-streams-test
@@ -107,15 +99,9 @@
         , Test.AWS.DynamoDBStreams.Internal
 
     build-depends:
-<<<<<<< HEAD
-          amazonka-core == 1.1.0
-        , amazonka-test == 1.1.0
-        , amazonka-dynamodb-streams == 1.1.0
-=======
           amazonka-core == 1.2.0
         , amazonka-test == 1.2.0
         , amazonka-dynamodb-streams == 1.2.0
->>>>>>> 05c0c85e
         , base
         , bytestring
         , lens
