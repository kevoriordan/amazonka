--- conflicted
+++ resolved
@@ -23,11 +23,7 @@
 --
 -- Targets are the resources that are invoked when a rule is triggered.
 --
-<<<<<<< HEAD
 -- You can configure the following as targets for Events:
-=======
--- You can configure the following as targets in EventBridge:
->>>>>>> a866ed34
 --
 --     * EC2 instances
 --
@@ -61,7 +57,6 @@
 --
 --
 --
-<<<<<<< HEAD
 -- Creating rules with built-in targets is supported only in the AWS Management Console. The built-in targets are @EC2 CreateSnapshot API call@ , @EC2 RebootInstances API call@ , @EC2 StopInstances API call@ , and @EC2 TerminateInstances API call@ . 
 --
 -- For some target types, @PutTargets@ provides target-specific parameters. If the target is a Kinesis data stream, you can optionally specify which shard the event goes to by using the @KinesisParameters@ argument. To invoke a command on multiple EC2 instances with one rule, you can use the @RunCommandParameters@ field.
@@ -77,23 +72,6 @@
 -- __Input__ , __InputPath__ , and __InputTransformer__ are mutually exclusive and optional parameters of a target. When a rule is triggered due to a matched event:
 --
 --     * If none of the following arguments are specified for a target, then the entire event is passed to the target in JSON format (unless the target is Amazon EC2 Run Command or Amazon ECS task, in which case nothing from the event is passed to the target).
-=======
--- Creating rules with built-in targets is supported only on the AWS Management Console. The built-in targets are @EC2 CreateSnapshot API call@ , @EC2 RebootInstances API call@ , @EC2 StopInstances API call@ , and @EC2 TerminateInstances API call@ .
---
--- For some target types, @PutTargets@ provides target-specific parameters. If the target is a Kinesis data stream, you can optionally specify which shard the event goes to by using the @KinesisParameters@ argument. To invoke a command on multiple EC2 instances with one rule, you can use the @RunCommandParameters@ field.
---
--- To be able to make API calls against the resources that you own, Amazon EventBridge needs the appropriate permissions. For AWS Lambda and Amazon SNS resources, EventBridge relies on resource-based policies. For EC2 instances, Kinesis data streams, and AWS Step Functions state machines, EventBridge relies on IAM roles that you specify in the @RoleARN@ argument in @PutTargets@ . For more information, see <https://docs.aws.amazon.com/eventbridge/latest/userguide/auth-and-access-control-eventbridge.html Authentication and Access Control> in the /Amazon EventBridge User Guide/ .
---
--- If another AWS account is in the same Region and has granted you permission (using @PutPermission@ ), you can send events to that account. Set that account's event bus as a target of the rules in your account. To send the matched events to the other account, specify that account's event bus as the @Arn@ value when you run @PutTargets@ . If your account sends events to another account, your account is charged for each sent event. Each event sent to another account is charged as a custom event. The account receiving the event isn't charged. For more information, see <https://aws.amazon.com/eventbridge/pricing/ Amazon EventBridge Pricing> .
---
--- If you're setting an event bus in another account as the target and that account granted permission to your account through an organization instead of directly by the account ID, you must specify a @RoleArn@ with proper permissions in the @Target@ structure. For more information, see <https://docs.aws.amazon.com/eventbridge/latest/userguide/eventbridge-cross-account-event-delivery.html Sending and Receiving Events Between AWS Accounts> in the /Amazon EventBridge User Guide/ .
---
--- For more information about enabling cross-account events, see 'PutPermission' .
---
--- @Input@ , @InputPath@ , and @InputTransformer@ are mutually exclusive and optional parameters of a target. When a rule is triggered due to a matched event:
---
---     * If none of the following arguments are specified for a target, the entire event is passed to the target in JSON format (unless the target is Amazon EC2 Run Command or Amazon ECS task, in which case nothing from the event is passed to the target).
->>>>>>> a866ed34
 --
 --     * If @Input@ is specified in the form of valid JSON, then the matched event is overridden with this constant.
 --
@@ -136,19 +114,10 @@
 import Network.AWS.Response
 
 -- | /See:/ 'putTargets' smart constructor.
-<<<<<<< HEAD
 data PutTargets = PutTargets'{_ptEventBusName ::
                               !(Maybe Text),
                               _ptRule :: !Text, _ptTargets :: !(List1 Target)}
                     deriving (Eq, Read, Show, Data, Typeable, Generic)
-=======
-data PutTargets = PutTargets'
-  { _ptEventBusName :: !(Maybe Text)
-  , _ptRule         :: !Text
-  , _ptTargets      :: !(List1 Target)
-  } deriving (Eq, Read, Show, Data, Typeable, Generic)
-
->>>>>>> a866ed34
 
 -- | Creates a value of 'PutTargets' with the minimum fields required to make a request.
 --
@@ -163,19 +132,9 @@
     :: Text -- ^ 'ptRule'
     -> NonEmpty Target -- ^ 'ptTargets'
     -> PutTargets
-<<<<<<< HEAD
 putTargets pRule_ pTargets_
   = PutTargets'{_ptEventBusName = Nothing,
                 _ptRule = pRule_, _ptTargets = _List1 # pTargets_}
-=======
-putTargets pRule_ pTargets_ =
-  PutTargets'
-    { _ptEventBusName = Nothing
-    , _ptRule = pRule_
-    , _ptTargets = _List1 # pTargets_
-    }
-
->>>>>>> a866ed34
 
 -- | The name of the event bus associated with the rule. If you omit this, the default event bus is used.
 ptEventBusName :: Lens' PutTargets (Maybe Text)
