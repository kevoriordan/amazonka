--- conflicted
+++ resolved
@@ -18,7 +18,6 @@
 -- Stability   : auto-generated
 -- Portability : non-portable (GHC extensions)
 --
-<<<<<<< HEAD
 -- Running @PutPermission@ permits the specified AWS account or AWS organization to put events to the specified /event bus/ . CloudWatch Events rules in your account are triggered by these events arriving to an event bus in your account. 
 --
 --
@@ -29,18 +28,6 @@
 -- If you grant permissions using an organization, then accounts in that organization must specify a @RoleArn@ with proper permissions when they use @PutTarget@ to add your account's event bus as a target. For more information, see <https://docs.aws.amazon.com/eventbridge/latest/userguide/eventbridge-cross-account-event-delivery.html Sending and Receiving Events Between AWS Accounts> in the /Amazon EventBridge User Guide/ .
 --
 -- The permission policy on the default event bus cannot exceed 10 KB in size.
-=======
--- Running @PutPermission@ permits the specified AWS account or AWS organization to put events to the specified /event bus/ . Rules in your account are triggered by these events arriving to an event bus in your account.
---
---
--- For another account to send events to your account, that external account must have a rule with your account's event bus as a target.
---
--- To enable multiple AWS accounts to put events to an event bus, run @PutPermission@ once for each of these accounts. Or, if all the accounts are members of the same AWS organization, you can run @PutPermission@ once specifying @Principal@ as "*" and specifying the AWS organization ID in @Condition@ , to grant permissions to all accounts in that organization.
---
--- If you grant permissions using an organization, then accounts in that organization must specify a @RoleArn@ with proper permissions when they use @PutTarget@ to add your account's event bus as a target. For more information, see <https://docs.aws.amazon.com/eventbridge/latest/userguide/eventbridge-cross-account-event-delivery.html Sending and Receiving Events Between AWS Accounts> in the /Amazon EventBridge User Guide/ .
---
--- The permission policy on an event bus can't exceed 10 KB in size.
->>>>>>> a866ed34
 --
 module Network.AWS.CloudWatchEvents.PutPermission
     (
@@ -67,23 +54,12 @@
 import Network.AWS.Response
 
 -- | /See:/ 'putPermission' smart constructor.
-<<<<<<< HEAD
 data PutPermission = PutPermission'{_ppEventBusName
                                     :: !(Maybe Text),
                                     _ppCondition :: !(Maybe Condition),
                                     _ppAction :: !Text, _ppPrincipal :: !Text,
                                     _ppStatementId :: !Text}
                        deriving (Eq, Read, Show, Data, Typeable, Generic)
-=======
-data PutPermission = PutPermission'
-  { _ppEventBusName :: !(Maybe Text)
-  , _ppCondition    :: !(Maybe Condition)
-  , _ppAction       :: !Text
-  , _ppPrincipal    :: !Text
-  , _ppStatementId  :: !Text
-  } deriving (Eq, Read, Show, Data, Typeable, Generic)
-
->>>>>>> a866ed34
 
 -- | Creates a value of 'PutPermission' with the minimum fields required to make a request.
 --
@@ -91,19 +67,11 @@
 --
 -- * 'ppEventBusName' - The event bus associated with the rule. If you omit this, the default event bus is used.
 --
-<<<<<<< HEAD
 -- * 'ppCondition' - This parameter enables you to limit the permission to accounts that fulfill a certain condition, such as being a member of a certain AWS organization. For more information about AWS Organizations, see <https://docs.aws.amazon.com/organizations/latest/userguide/orgs_introduction.html What Is AWS Organizations> in the /AWS Organizations User Guide/ . If you specify @Condition@ with an AWS organization ID, and specify "*" as the value for @Principal@ , you grant permission to all the accounts in the named organization. The @Condition@ is a JSON string which must contain @Type@ , @Key@ , and @Value@ fields.
 --
 -- * 'ppAction' - The action that you are enabling the other account to perform. Currently, this must be @events:PutEvents@ .
 --
 -- * 'ppPrincipal' - The 12-digit AWS account ID that you are permitting to put events to your default event bus. Specify "*" to permit any account to put events to your default event bus. If you specify "*" without specifying @Condition@ , avoid creating rules that may match undesirable events. To create more secure rules, make sure that the event pattern for each rule contains an @account@ field with a specific account ID from which to receive events. Rules with an account field do not match any events sent from other accounts.
-=======
--- * 'ppCondition' - This parameter enables you to limit the permission to accounts that fulfill a certain condition, such as being a member of a certain AWS organization. For more information about AWS Organizations, see <https://docs.aws.amazon.com/organizations/latest/userguide/orgs_introduction.html What Is AWS Organizations?> in the /AWS Organizations User Guide/ . If you specify @Condition@ with an AWS organization ID and specify "*" as the value for @Principal@ , you grant permission to all the accounts in the named organization. The @Condition@ is a JSON string that must contain @Type@ , @Key@ , and @Value@ fields.
---
--- * 'ppAction' - The action that you're enabling the other account to perform. Currently, this must be @events:PutEvents@ .
---
--- * 'ppPrincipal' - The 12-digit AWS account ID that you are permitting to put events to your default event bus. Specify "*" to permit any account to put events to your default event bus. If you specify "*" without specifying @Condition@ , avoid creating rules that might match undesirable events. To create more secure rules, make sure that the event pattern for each rule contains an @account@ field with a specific account ID to receive events from. Rules with an account field don't match any events sent from other accounts.
->>>>>>> a866ed34
 --
 -- * 'ppStatementId' - An identifier string for the external account that you're granting permissions to. If you later want to revoke the permission for this external account, specify this @StatementId@ when you run 'RemovePermission' .
 putPermission
@@ -111,22 +79,11 @@
     -> Text -- ^ 'ppPrincipal'
     -> Text -- ^ 'ppStatementId'
     -> PutPermission
-<<<<<<< HEAD
 putPermission pAction_ pPrincipal_ pStatementId_
   = PutPermission'{_ppEventBusName = Nothing,
                    _ppCondition = Nothing, _ppAction = pAction_,
                    _ppPrincipal = pPrincipal_,
                    _ppStatementId = pStatementId_}
-=======
-putPermission pAction_ pPrincipal_ pStatementId_ =
-  PutPermission'
-    { _ppEventBusName = Nothing
-    , _ppCondition = Nothing
-    , _ppAction = pAction_
-    , _ppPrincipal = pPrincipal_
-    , _ppStatementId = pStatementId_
-    }
->>>>>>> a866ed34
 
 -- | The event bus associated with the rule. If you omit this, the default event bus is used.
 ppEventBusName :: Lens' PutPermission (Maybe Text)
@@ -148,11 +105,7 @@
 ppAction :: Lens' PutPermission Text
 ppAction = lens _ppAction (\ s a -> s{_ppAction = a})
 
-<<<<<<< HEAD
 -- | The 12-digit AWS account ID that you are permitting to put events to your default event bus. Specify "*" to permit any account to put events to your default event bus. If you specify "*" without specifying @Condition@ , avoid creating rules that may match undesirable events. To create more secure rules, make sure that the event pattern for each rule contains an @account@ field with a specific account ID from which to receive events. Rules with an account field do not match any events sent from other accounts.
-=======
--- | The 12-digit AWS account ID that you are permitting to put events to your default event bus. Specify "*" to permit any account to put events to your default event bus. If you specify "*" without specifying @Condition@ , avoid creating rules that might match undesirable events. To create more secure rules, make sure that the event pattern for each rule contains an @account@ field with a specific account ID to receive events from. Rules with an account field don't match any events sent from other accounts.
->>>>>>> a866ed34
 ppPrincipal :: Lens' PutPermission Text
 ppPrincipal = lens _ppPrincipal (\ s a -> s{_ppPrincipal = a})
 
