{-# LANGUAGE DeriveDataTypeable #-}
{-# LANGUAGE DeriveGeneric      #-}
{-# LANGUAGE OverloadedStrings  #-}
{-# LANGUAGE RecordWildCards    #-}
{-# LANGUAGE TypeFamilies       #-}

{-# OPTIONS_GHC -fno-warn-unused-imports #-}
{-# OPTIONS_GHC -fno-warn-unused-binds   #-}
{-# OPTIONS_GHC -fno-warn-unused-matches #-}

-- Derived from AWS service descriptions, licensed under Apache 2.0.

-- |
-- Module      : Network.AWS.CloudWatchEvents.EnableRule
-- Copyright   : (c) 2013-2018 Brendan Hay
-- License     : Mozilla Public License, v. 2.0.
-- Maintainer  : Brendan Hay <brendan.g.hay+amazonka@gmail.com>
-- Stability   : auto-generated
-- Portability : non-portable (GHC extensions)
--
-- Enables the specified rule. If the rule doesn't exist, the operation fails.
--
--
-- When you enable a rule, incoming events might not immediately start matching to a newly enabled rule. Allow a short period of time for changes to take effect.
--
module Network.AWS.CloudWatchEvents.EnableRule
    (
    -- * Creating a Request
      enableRule
    , EnableRule
    -- * Request Lenses
    , erEventBusName
    , erName

    -- * Destructuring the Response
    , enableRuleResponse
    , EnableRuleResponse
    ) where

import Network.AWS.CloudWatchEvents.Types
import Network.AWS.CloudWatchEvents.Types.Product
import Network.AWS.Lens
import Network.AWS.Prelude
import Network.AWS.Request
import Network.AWS.Response

-- | /See:/ 'enableRule' smart constructor.
<<<<<<< HEAD
data EnableRule = EnableRule'{_erEventBusName ::
                              !(Maybe Text),
                              _erName :: !Text}
                    deriving (Eq, Read, Show, Data, Typeable, Generic)
=======
data EnableRule = EnableRule'
  { _erEventBusName :: !(Maybe Text)
  , _erName         :: !Text
  } deriving (Eq, Read, Show, Data, Typeable, Generic)

>>>>>>> a866ed34

-- | Creates a value of 'EnableRule' with the minimum fields required to make a request.
--
-- Use one of the following lenses to modify other fields as desired:
--
-- * 'erEventBusName' - The event bus associated with the rule. If you omit this, the default event bus is used.
--
-- * 'erName' - The name of the rule.
enableRule
    :: Text -- ^ 'erName'
    -> EnableRule
<<<<<<< HEAD
enableRule pName_
  = EnableRule'{_erEventBusName = Nothing,
                _erName = pName_}
=======
enableRule pName_ = EnableRule' {_erEventBusName = Nothing, _erName = pName_}

>>>>>>> a866ed34

-- | The event bus associated with the rule. If you omit this, the default event bus is used.
erEventBusName :: Lens' EnableRule (Maybe Text)
erEventBusName = lens _erEventBusName (\ s a -> s{_erEventBusName = a})

-- | The name of the rule.
erName :: Lens' EnableRule Text
erName = lens _erName (\ s a -> s{_erName = a})

instance AWSRequest EnableRule where
        type Rs EnableRule = EnableRuleResponse
        request = postJSON cloudWatchEvents
        response = receiveNull EnableRuleResponse'

instance Hashable EnableRule where

instance NFData EnableRule where

instance ToHeaders EnableRule where
        toHeaders
          = const
              (mconcat
                 ["X-Amz-Target" =#
                    ("AWSEvents.EnableRule" :: ByteString),
                  "Content-Type" =#
                    ("application/x-amz-json-1.1" :: ByteString)])

instance ToJSON EnableRule where
        toJSON EnableRule'{..}
          = object
              (catMaybes
                 [("EventBusName" .=) <$> _erEventBusName,
                  Just ("Name" .= _erName)])

instance ToPath EnableRule where
        toPath = const "/"

instance ToQuery EnableRule where
        toQuery = const mempty

-- | /See:/ 'enableRuleResponse' smart constructor.
data EnableRuleResponse = EnableRuleResponse'
                            deriving (Eq, Read, Show, Data, Typeable, Generic)

-- | Creates a value of 'EnableRuleResponse' with the minimum fields required to make a request.
--
enableRuleResponse
    :: EnableRuleResponse
enableRuleResponse = EnableRuleResponse'

instance NFData EnableRuleResponse where<|MERGE_RESOLUTION|>--- conflicted
+++ resolved
@@ -45,18 +45,10 @@
 import Network.AWS.Response
 
 -- | /See:/ 'enableRule' smart constructor.
-<<<<<<< HEAD
 data EnableRule = EnableRule'{_erEventBusName ::
                               !(Maybe Text),
                               _erName :: !Text}
                     deriving (Eq, Read, Show, Data, Typeable, Generic)
-=======
-data EnableRule = EnableRule'
-  { _erEventBusName :: !(Maybe Text)
-  , _erName         :: !Text
-  } deriving (Eq, Read, Show, Data, Typeable, Generic)
-
->>>>>>> a866ed34
 
 -- | Creates a value of 'EnableRule' with the minimum fields required to make a request.
 --
@@ -68,14 +60,9 @@
 enableRule
     :: Text -- ^ 'erName'
     -> EnableRule
-<<<<<<< HEAD
 enableRule pName_
   = EnableRule'{_erEventBusName = Nothing,
                 _erName = pName_}
-=======
-enableRule pName_ = EnableRule' {_erEventBusName = Nothing, _erName = pName_}
-
->>>>>>> a866ed34
 
 -- | The event bus associated with the rule. If you omit this, the default event bus is used.
 erEventBusName :: Lens' EnableRule (Maybe Text)
